--- conflicted
+++ resolved
@@ -32,13 +32,6 @@
 # ψ(y, z) = - α y (z + L_z) \, ,
 # ```
 #
-<<<<<<< HEAD
-# ```math
-# ψ(y, z) = - α y (z + L_z) \, ,
-# ```
-#
-=======
->>>>>>> 207225a1
 # where ``α`` is the geostrophic shear and ``L_z`` is the depth of the domain.
 # The background buoyancy includes both the geostrophic flow component,
 # ``f ∂_z ψ``, where ``f`` is the Coriolis parameter, and a background stable stratification
@@ -73,13 +66,8 @@
 # the flux is negative (downwards) when the velocity at the bottom boundary is positive, and 
 # positive (upwards) with the velocity at the bottom boundary is negative.
 # This drag term is "quadratic" because the rate at which momentum is removed is proportional
-<<<<<<< HEAD
-# to ``\boldsymbol{u}_h |\boldsymbol{u}_h|``, where 
-# ``\boldsymbol{u}_h = u \boldsymbol{\hat{x}} + v \boldsymbol{\hat{y}}`` is the horizontal velocity.
-=======
 # to ``\bm{u}_h |\bm{u}_h|``, where ``\bm{u}_h = u \bm{\hat{x}} + v \bm{\hat{y}}`` is 
 # the horizontal velocity.
->>>>>>> 207225a1
 #
 # The ``x``-component of the quadratic bottom drag is thus
 # 
@@ -101,34 +89,21 @@
 # Vertical and horizontal viscosties and diffusivities are required
 # to stabilize the Eady problem and can be idealized as modeling the effect of
 # turbulent mixing below the grid scale. For both tracers and velocities we use
-<<<<<<< HEAD
 # a Laplacian vertical diffusivity ``κ_z ∂_z^2 c`` and a horizontal
 # hyperdiffusivity ``ϰ_h (∂_x^4 + ∂_y^4) c``. 
-=======
-# a Laplacian vertical diffusivity ``κ_z ∂_z^2 c`` and a biharmonic horizontal
-# diffusivity ``ϰ_h (∂_x^4 + ∂_y^4) c``. 
->>>>>>> 207225a1
 #
 # ### Eady problem summary and parameters
 #
 # To summarize, the Eady problem parameters along with the values we use in this example are
 #
 # | Parameter name | Description | Value | Units |
-<<<<<<< HEAD
-# | -------------- | ----------- | ----- | ----- | 
-=======
 # |:--------------:|:-----------:|:-----:|:-----:| 
->>>>>>> 207225a1
 # | ``f``          | Coriolis parameter | ``10^{-4}`` | ``\mathrm{s^{-1}}`` |
 # | ``N``          | Buoyancy frequency (square root of ``\partial_z B``) | ``10^{-3}`` | ``\mathrm{s^{-1}}`` |
 # | ``\alpha``     | Background vertical shear ``\partial_z U`` | ``10^{-3}`` | ``\mathrm{s^{-1}}`` |
 # | ``c^D``        | Bottom quadratic drag coefficient | ``10^{-4}`` | none |
 # | ``κ_z``        | Laplacian vertical diffusivity | ``10^{-2}`` | ``\mathrm{m^2 s^{-1}}`` |
-<<<<<<< HEAD
-# | ``\varkappa_h``| Horizontal hyperdiffusivity | ``10^{-2} \times \Delta x^4 / \mathrm{day}`` | ``\mathrm{m^4 s^{-1}}`` |
-=======
 # | ``ϰ_h``        | Biharmonic horizontal diffusivity | ``10^{-2} \times \Delta x^4 / \mathrm{day}`` | ``\mathrm{m^4 s^{-1}}`` |
->>>>>>> 207225a1
 #
 # We start off by importing `Oceananigans`, `Printf`, and some convenient utils
 # for specifying dimensional constants:
