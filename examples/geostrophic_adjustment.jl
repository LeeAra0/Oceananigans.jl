# # Geostrophic adjustment using Oceananigans.HydrostaticFreeSurfaceModel
#
# This example demonstrates how to simulate the one-dimensional geostrophic adjustment of a
# free surface using `Oceananigans.HydrostaticFreeSurfaceModel`. Here, we solve the hydrostatic
# Boussinesq equations beneath a free surface with a small-amplitude about rest ``z = 0``,
# with boundary conditions expanded around ``z = 0``, and free surface dynamics linearized under
# the assumption ``η / H \ll 1``, where ``η`` is the free surface displacement, and ``H`` is
# the total depth of the fluid.
#
# ## Install dependencies
#
# First let's make sure we have all required packages installed.

# ```julia
# using Pkg
# pkg"add Oceananigans, JLD2, Plots"
# ```
# 
# The HydrostaticFreeSurfaceModel is still "experimental". This means some of its features
# are not exported, such as the ImplicitFreeSurface, and must be brought into scope manually:

using Oceananigans
using Oceananigans.Units
using Oceananigans.Models.HydrostaticFreeSurfaceModels: ImplicitFreeSurface

# ## A one-dimensional domain
#
# We use a one-dimensional domain of geophysical proportions,

grid = RectilinearGrid(size = (128, 1),
<<<<<<< HEAD
                              x = (0, 1000kilometers), z = (-400meters, 0),
                              topology = (Bounded, Flat, Bounded))
=======
                       x = (0, 1000kilometers), z = (-400meters, 0),
                       topology = (Bounded, Flat, Bounded))
>>>>>>> 5573f7ca

# !!! note
#   We always have to include the z-direction for `HydrostaticFreeSurfaceModel`, even if
#   the model is "barotropic" with just one grid point in z.
#
# We deploy a Coriolis parameter appropriate for the mid-latitudes on Earth,

coriolis = FPlane(f=1e-4)

# ## Building a `HydrostaticFreeSurfaceModel`
#
# We use `grid` and `coriolis` to build a simple `HydrostaticFreeSurfaceModel`,

model = HydrostaticFreeSurfaceModel(grid = grid,
                                    coriolis = coriolis,
                                    free_surface = ImplicitFreeSurface())

# ## A geostrophic adjustment initial value problem
#
# We pose a geostrophic adjustment problem that consists of a partially-geostrophic
# Gaussian height field complemented by a geostrophic ``y``-velocity,

gaussian(x, L) = exp(-x^2 / 2L^2)

U = 0.1 # geostrophic velocity
L = grid.Lx / 40 # Gaussian width
x₀ = grid.Lx / 4 # Gaussian center

vᵍ(x, y, z) = - U * (x - x₀) / L * gaussian(x - x₀, L)

g = model.free_surface.gravitational_acceleration

η₀ = coriolis.f * U * L / g # geostrohpic free surface amplitude

ηᵍ(x) = η₀ * gaussian(x - x₀, L)

# We use an initial height field that's twice the geostrophic solution,
# thus superimposing a geostrophic and ageostrophic component in the free
# surface displacement field:

ηⁱ(x, y) = 2 * ηᵍ(x)

# We set the initial condition to ``vᵍ`` and ``ηⁱ``,

set!(model, v=vᵍ, η=ηⁱ)

# ## Running a `Simulation`
#
# We pick a time-step that resolves the surface dynamics,

gravity_wave_speed = sqrt(g * grid.Lz) # hydrostatic (shallow water) gravity wave speed

wave_propagation_time_scale = model.grid.Δxᶜᵃᵃ / gravity_wave_speed

simulation = Simulation(model, Δt = 0.1wave_propagation_time_scale, stop_iteration = 1000)

# ## Output
#
# We output the velocity field and free surface displacement,

output_fields = merge(model.velocities, (η=model.free_surface.η,))

simulation.output_writers[:fields] = JLD2OutputWriter(model, output_fields,
                                                      schedule = IterationInterval(10),
                                                      prefix = "geostrophic_adjustment",
                                                      field_slicer = nothing,
                                                      force = true)

run!(simulation)

# ## Visualizing the results

using Oceananigans.OutputReaders: FieldTimeSeries
using Plots, Printf

u_timeseries = FieldTimeSeries("geostrophic_adjustment.jld2", "u")
v_timeseries = FieldTimeSeries("geostrophic_adjustment.jld2", "v")
η_timeseries = FieldTimeSeries("geostrophic_adjustment.jld2", "η")

xη = xw = xv = xnodes(v_timeseries)
xu = xnodes(u_timeseries)

t = u_timeseries.times

anim = @animate for i = 1:length(t)

    u = interior(u_timeseries[i])[:, 1, 1]
    v = interior(v_timeseries[i])[:, 1, 1]
    η = interior(η_timeseries[i])[:, 1, 1]

    titlestr = @sprintf("Geostrophic adjustment at t = %.1f hours", t[i] / hours)

    u_plot = plot(xu / kilometers, u, linewidth = 2,
                  label = "", xlabel = "x (km)", ylabel = "u (m s⁻¹)", ylims = (-2e-3, 2e-3))

    v_plot = plot(xv / kilometers, v, linewidth = 2, title = titlestr,
                  label = "", xlabel = "x (km)", ylabel = "v (m s⁻¹)", ylims = (-U, U))

    η_plot = plot(xη / kilometers, η, linewidth = 2,
                  label = "", xlabel = "x (km)", ylabel = "η (m)", ylims = (-η₀/10, 2η₀))

    plot(v_plot, u_plot, η_plot, layout = (3, 1), size = (800, 600))
end

mp4(anim, "geostrophic_adjustment.mp4", fps = 15) # hide<|MERGE_RESOLUTION|>--- conflicted
+++ resolved
@@ -28,13 +28,8 @@
 # We use a one-dimensional domain of geophysical proportions,
 
 grid = RectilinearGrid(size = (128, 1),
-<<<<<<< HEAD
-                              x = (0, 1000kilometers), z = (-400meters, 0),
-                              topology = (Bounded, Flat, Bounded))
-=======
                        x = (0, 1000kilometers), z = (-400meters, 0),
                        topology = (Bounded, Flat, Bounded))
->>>>>>> 5573f7ca
 
 # !!! note
 #   We always have to include the z-direction for `HydrostaticFreeSurfaceModel`, even if
