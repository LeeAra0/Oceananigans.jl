--- conflicted
+++ resolved
@@ -4,16 +4,10 @@
     BCType, Periodic, Flux, Gradient, Value, NoPenetration, Dirchlet, Neumann,
     BoundaryCondition, bctype, getbc, setbc!,
     CoordinateBoundaryConditions,
-<<<<<<< HEAD
     FieldBoundaryConditions, HorizontallyPeriodicBCs, ChannelBCs, ShoeBoxBCs,
     SolutionBoundaryConditions, HorizontallyPeriodicSolutionBCs, ChannelSolutionBCs, ShoeBoxSolutionBCs,
     TendenciesBoundaryConditions, PressureBoundaryConditions,
-=======
-    FieldBoundaryConditions, HorizontallyPeriodicBCs, ChannelBCs,
-    SolutionBoundaryConditions, HorizontallyPeriodicSolutionBCs, ChannelSolutionBCs,
-    TendenciesBoundaryConditions, PressureBoundaryConditions, 
     DiffusivityBoundaryConditions, DiffusivitiesBoundaryConditions,
->>>>>>> 8d1b1648
     ModelBoundaryConditions, BoundaryFunction,
     apply_z_bcs!, apply_y_bcs!,
     fill_halo_regions!, zero_halo_regions!
