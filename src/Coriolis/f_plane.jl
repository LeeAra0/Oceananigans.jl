"""
    FPlane{FT} <: AbstractRotation

A parameter object for constant rotation around a vertical axis.
"""
struct FPlane{FT} <: AbstractRotation
    f :: FT
end

"""
    FPlane([FT=Float64;] f=nothing, rotation_rate=Ω_Earth, latitude=nothing)

Returns a parameter object for constant rotation at the angular frequency
`f/2`, and therefore with background vorticity `f`, around a vertical axis.
If `f` is not specified, it is calculated from `rotation_rate` and
`latitude` according to the relation `f = 2*rotation_rate*sind(latitude).

By default, `rotation_rate` is assumed to be Earth's.

Also called `FPlane`, after the "f-plane" approximation for the local effect of
a planet's rotation in a planar coordinate system tangent to the planet's surface.
"""
function FPlane(FT::DataType=Float64; f=nothing, rotation_rate=Ω_Earth, latitude=nothing)

    use_f = !isnothing(f)
    use_planet_parameters = !isnothing(latitude)

    if !xor(use_f, use_planet_parameters)
        throw(ArgumentError("Either both keywords rotation_rate and latitude must be " *
                            "specified, *or* only f must be specified."))
    end

    if use_f
        return FPlane{FT}(f)
    elseif use_planet_parameters
        return FPlane{FT}(2rotation_rate*sind(latitude))
    end
end

@inline x_f_cross_U(i, j, k, grid, coriolis::FPlane, U) = - coriolis.f * ℑxyᶠᶜᵃ(i, j, k, grid, U.v)
@inline y_f_cross_U(i, j, k, grid, coriolis::FPlane, U) =   coriolis.f * ℑxyᶜᶠᵃ(i, j, k, grid, U.u)
@inline z_f_cross_U(i, j, k, grid::AbstractGrid{FT}, coriolis::FPlane, U) where FT = zero(FT)

Base.show(io::IO, f_plane::FPlane{FT}) where FT =
    println(io, "FPlane{$FT}: f = ", @sprintf("%.2e", f_plane.f))


"""
    NonTraditionalFPlane{FT} <: AbstractRotation

A Coriolis implementation that facilitates non-traditional Coriolis terms in the zonal
and vertical momentum equations along with the traditional Coriolis terms.
"""
struct NonTraditionalFPlane{FT} <: AbstractRotation
    fz :: FT
    fy :: FT
end

"""
    NonTraditionalFPlane([FT=Float64;] fz=nothing, fy=nothing,
                                       rotation_rate=Ω_Earth, latitude=nothing)

Returns a parameter object for constant rotation about an axis in the `y-z` plane
with `y`- and `z`-components `fy/2` and `fz/2`, and the background vorticity is
`(0, fy, fz)`.

In oceanography `fz` and `fy` represent the components of planetary voriticity which
are perpendicular and parallel to the ocean surface in a domain in which `x, y, z` 
correspond to the directions east, north, and up.

If `fz` and `fy` are not specified, they are calculated from `rotation_rate` and `latitude`
according to the relations `fz = 2*rotation_rate*sind(latitude)` and
`fy = 2*rotation_rate*cosd(latitude)`, respectively. By default, `rotation_rate`
is assumed to be Earth's.
"""
function NonTraditionalFPlane(FT=Float64; fz=nothing, fy=nothing, rotation_rate=Ω_Earth, latitude=nothing)

    use_f = !isnothing(fz) && !isnothing(fy) && isnothing(latitude)
    use_planet_parameters = !isnothing(latitude) && isnothing(fz) && isnothing(fy)

    if (use_planet_parameters && use_f) || (!use_planet_parameters && !use_f)
        throw(ArgumentError("Either both rotation_rate and latitude must be " *
                            "specified, *or* both f and f′ must be specified."))
    elseif use_planet_parameters
        fz = 2rotation_rate*sind(latitude)
        fy = 2rotation_rate*cosd(latitude)
    end
<<<<<<< HEAD

    return NonTraditionalFPlane{FT}(f, f′)
=======
    return NonTraditionalFPlane{FT}(fz, fy)
>>>>>>> 11c41e1a
end

@inline fᶻv_minus_fʸw(i, j, k, grid, coriolis::NonTraditionalFPlane, U) = coriolis.fy * ℑzᵃᵃᶜ(i, j, k, grid, U.w) - coriolis.fz * ℑyᵃᶜᵃ(i, j, k, grid, U.v)

@inline x_f_cross_U(i, j, k, grid, coriolis::NonTraditionalFPlane, U) =   ℑxᶠᵃᵃ(i, j, k, grid, fᶻv_minus_fʸw, coriolis, U)
@inline y_f_cross_U(i, j, k, grid, coriolis::NonTraditionalFPlane, U) =   coriolis.fz * ℑxyᶜᶠᵃ(i, j, k, grid, U.u)
@inline z_f_cross_U(i, j, k, grid, coriolis::NonTraditionalFPlane, U) = - coriolis.fy * ℑxzᶜᵃᶠ(i, j, k, grid, U.u)

Base.show(io::IO, f_plane::NonTraditionalFPlane{FT}) where FT =
    println(io, "Non-Traditional FPlane{$FT}:", @sprintf("fz = %.2e, fy = %.2e", f_plane.fz, f_plane.fy))<|MERGE_RESOLUTION|>--- conflicted
+++ resolved
@@ -85,12 +85,7 @@
         fz = 2rotation_rate*sind(latitude)
         fy = 2rotation_rate*cosd(latitude)
     end
-<<<<<<< HEAD
-
-    return NonTraditionalFPlane{FT}(f, f′)
-=======
     return NonTraditionalFPlane{FT}(fz, fy)
->>>>>>> 11c41e1a
 end
 
 @inline fᶻv_minus_fʸw(i, j, k, grid, coriolis::NonTraditionalFPlane, U) = coriolis.fy * ℑzᵃᵃᶜ(i, j, k, grid, U.w) - coriolis.fz * ℑyᵃᶜᵃ(i, j, k, grid, U.v)
