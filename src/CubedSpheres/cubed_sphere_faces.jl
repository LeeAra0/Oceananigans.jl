using Statistics
using Oceananigans.Architectures

using OffsetArrays: OffsetArray

import Base: getindex, size, show, minimum, maximum
import Statistics: mean

import Oceananigans.Fields: AbstractField, AbstractDataField, AbstractReducedField, Field, new_data, minimum, maximum, mean, location
import Oceananigans.BoundaryConditions: FieldBoundaryConditions

struct CubedSphereFaces{E, F}
    faces :: F
end

@inline Base.getindex(f::CubedSphereFaces, i::Int) = @inbounds f.faces[i]

#####
##### Dispatch the world
#####

const CubedSphereData = CubedSphereFaces{<:OffsetArray}

# Flavors of CubedSphereField
const CubedSphereField = Field{X, Y, Z, A, <:CubedSphereData} where {X, Y, Z, A}
const CubedSphereAbstractField = AbstractField{X, Y, Z, A, <:ConformalCubedSphereGrid} where {X, Y, Z, A}
const CubedSphereAbstractDataField = AbstractDataField{X, Y, Z, A, <:ConformalCubedSphereGrid} where {X, Y, Z, A}
const CubedSphereAbstractReducedField = AbstractReducedField{X, Y, Z, A, D, <:ConformalCubedSphereFaceGrid} where {X, Y, Z, A, D}

const AbstractCubedSphereField = Union{CubedSphereAbstractField,
                                       CubedSphereAbstractDataField,
                                       CubedSphereAbstractReducedField,
                                       CubedSphereField}

# Just a single face
const CubedSphereFaceField = AbstractField{X, Y, Z, A, <:ConformalCubedSphereFaceGrid} where {X, Y, Z, A}
<<<<<<< HEAD

=======
const CubedSphereReducedField = ReducedField{X, Y, Z, A, D, <:ConformalCubedSphereGrid} where {X, Y, Z, A, D}
>>>>>>> d16b24b7

# There must be a way to dispatch in one function without ambiguity with `new_data.jl`...

function new_data(FT, arch::AbstractCPUArchitecture, grid::ConformalCubedSphereGrid, (X, Y, Z))
    faces = Tuple(new_data(FT, arch, face_grid, (X, Y, Z)) for face_grid in grid.faces)
    return CubedSphereFaces{typeof(faces[1]), typeof(faces)}(faces)
end

function new_data(FT, arch::AbstractGPUArchitecture, grid::ConformalCubedSphereGrid, (X, Y, Z))
    faces = Tuple(new_data(FT, arch, face_grid, (X, Y, Z)) for face_grid in grid.faces)
    return CubedSphereFaces{typeof(faces[1]), typeof(faces)}(faces)
end

function FieldBoundaryConditions(grid::ConformalCubedSphereGrid, (X, Y, Z); user_defined_bcs...)

    faces = Tuple(
        inject_cubed_sphere_exchange_boundary_conditions(
            FieldBoundaryConditions(face_grid, (X, Y, Z); user_defined_bcs...),
            face_index,
            grid.face_connectivity
        )
        for (face_index, face_grid) in enumerate(grid.faces)
    )

    return CubedSphereFaces{typeof(faces[1]), typeof(faces)}(faces)
end

#####
##### Utils
#####

@inline function interior(field::AbstractCubedSphereField)
    faces = Tuple(interior(face_field_face) for face_field in faces(field))
    return CubedSphereFaces(faces)
end

Base.size(data::CubedSphereData) = (size(data.faces[1])..., length(data.faces))

@inline function get_face(field::AbstractCubedSphereField, face_index)
    X, Y, Z = location(field)

    # Should we define a new lower-level constructor for Field that doesn't call validate_field_data?
    return Field{X, Y, Z}(get_face(field.data, face_index),
                          field.architecture,
                          get_face(field.grid, face_index),
                          get_face(field.boundary_conditions, face_index))
end

@inline function get_face(reduced_field::CubedSphereAbstractReducedField, face_index)
    X, Y, Z = location(reduced_field)

    return ReducedField{X, Y, Z}(get_face(reduced_field.data, face_index),
                                 reduced_field.architecture,
                                 get_face(reduced_field.grid, face_index),
                                 reduced_field.dims,
                                 get_face(reduced_field.boundary_conditions, face_index))
end

faces(field::AbstractCubedSphereField) = Tuple(get_face(field, face_index) for face_index in 1:length(field.data.faces))

minimum(field::AbstractCubedSphereField; dims=:) = minimum(minimum(face_field; dims) for face_field in faces(field))
maximum(field::AbstractCubedSphereField; dims=:) = maximum(maximum(face_field; dims) for face_field in faces(field))
mean(field::AbstractCubedSphereField; dims=:) = mean(mean(face_field; dims) for face_field in faces(field))

minimum(f, field::AbstractCubedSphereField; dims=:) = minimum(minimum(f, face_field; dims) for face_field in faces(field))
maximum(f, field::AbstractCubedSphereField; dims=:) = maximum(maximum(f, face_field; dims) for face_field in faces(field))
mean(f, field::AbstractCubedSphereField; dims=:) = mean(mean(f, face_field; dims) for face_field in faces(field))

λnodes(field::CubedSphereFaceField{LX, LY, LZ}) where {LX, LY, LZ} = λnodes(LX(), LY(), LZ(), field.grid)
φnodes(field::CubedSphereFaceField{LX, LY, LZ}) where {LX, LY, LZ} = φnodes(LX(), LY(), LZ(), field.grid)<|MERGE_RESOLUTION|>--- conflicted
+++ resolved
@@ -34,11 +34,6 @@
 
 # Just a single face
 const CubedSphereFaceField = AbstractField{X, Y, Z, A, <:ConformalCubedSphereFaceGrid} where {X, Y, Z, A}
-<<<<<<< HEAD
-
-=======
-const CubedSphereReducedField = ReducedField{X, Y, Z, A, D, <:ConformalCubedSphereGrid} where {X, Y, Z, A, D}
->>>>>>> d16b24b7
 
 # There must be a way to dispatch in one function without ambiguity with `new_data.jl`...
 
