module Grids

export Center, Face
export AbstractTopology, Periodic, Bounded, Flat, Connected, topology
export AbstractGrid, AbstractUnderlyingGrid, halo_size
export AbstractRectilinearGrid, RegularRectilinearGrid, VerticallyStretchedRectilinearGrid
export AbstractCurvilinearGrid, AbstractHorizontallyCurvilinearGrid
export RegularLatitudeLongitudeGrid, ConformalCubedSphereFaceGrid, ConformalCubedSphereGrid
export node, xnode, ynode, znode, xnodes, ynodes, znodes, nodes
export offset_data, new_data

using CUDA
using Adapt
using OffsetArrays

using Oceananigans
using Oceananigans.Architectures

import Base: size, length, eltype, show
import Oceananigans: short_show

#####
##### Abstract types
#####

"""
    Center

A type describing the location at the center of a grid cell.
"""
struct Center end

"""
	Face

A type describing the location at the face of a grid cell.
"""
struct Face end

"""
    AbstractTopology

Abstract supertype for grid topologies.
"""
abstract type AbstractTopology end

"""
    Periodic

Grid topology for periodic dimensions.
"""
struct Periodic <: AbstractTopology end

"""
    Bounded

Grid topology for bounded dimensions, e.g., wall-bounded dimensions.
"""
struct Bounded <: AbstractTopology end

"""
    Flat

Grid topology for flat dimensions, generally with one grid point, along which the solution
is uniform and does not vary.
"""
struct Flat <: AbstractTopology end

"""
    Connected

Grid topology for dimensions that are connected to other models or domains on both sides.
"""
const Connected = Periodic  # Right now we just need them to behave like Periodic dimensions except we change the boundary conditions.

"""
    AbstractGrid{FT, TX, TY, TZ}

Abstract supertype for grids with elements of type `FT` and topology `{TX, TY, TZ}`.
"""
abstract type AbstractGrid{FT, TX, TY, TZ} end

"""
    AbstractUnderlyingGrid{FT, TX, TY, TZ}

Abstract supertype for "primary" grids (as opposed to grids with immersed boundaries)
with elements of type `FT` and topology `{TX, TY, TZ}`.
"""
abstract type AbstractUnderlyingGrid{FT, TX, TY, TZ} <: AbstractGrid{FT, TX, TY, TZ} end

"""
    AbstractRectilinearGrid{FT, TX, TY, TZ}

Abstract supertype for rectilinear grids with elements of type `FT` and topology `{TX, TY, TZ}`.
"""
abstract type AbstractRectilinearGrid{FT, TX, TY, TZ} <: AbstractUnderlyingGrid{FT, TX, TY, TZ} end

"""
    AbstractCurvilinearGrid{FT, TX, TY, TZ}

Abstract supertype for curvilinear grids with elements of type `FT` and topology `{TX, TY, TZ}`.
"""
abstract type AbstractCurvilinearGrid{FT, TX, TY, TZ} <: AbstractUnderlyingGrid{FT, TX, TY, TZ} end

"""
    AbstractHorizontallyCurvilinearGrid{FT, TX, TY, TZ}

Abstract supertype for horizontally-curvilinear grids with elements of type `FT` and topology `{TX, TY, TZ}`.
"""
abstract type AbstractHorizontallyCurvilinearGrid{FT, TX, TY, TZ} <: AbstractCurvilinearGrid{FT, TX, TY, TZ} end

Base.eltype(::AbstractGrid{FT}) where FT = FT
Base.size(grid::AbstractGrid) = (grid.Nx, grid.Ny, grid.Nz)
Base.length(grid::AbstractGrid) = (grid.Lx, grid.Ly, grid.Lz)

<<<<<<< HEAD
function Base.:(==)(grid1::AbstractGrid, grid2::AbstractGrid)
    #check if grids are of the same type
    !isa(grid2, typeof(grid1).name.wrapper) && return false

    topology(grid1) !== topology(grid2) && return false

    x1, y1, z1 = nodes((Face, Face, Face), grid1)
    x2, y2, z2 = nodes((Face, Face, Face), grid2)

    return x1 == x2 && y1 == y2 && z1 == z2
end

function Base.:(==)(grid1::AbstractGrid, grid2::AbstractGrid)
    if fieldnames(typeof(grid1)) != fieldnames(typeof(grid2))
        return false
    end
=======
function Base.:(==)(grid1::AbstractGrid{FT1, TX, TY, TZ}, grid2::AbstractGrid{FT2, TX, TY, TZ}) where {FT1, FT2, TX, TY, TZ}
    # Return false if the wrapper types are not identical; eg if `grid1` is lat-lon and `grid2` is rectilinear
    !isa(grid2, typeof(grid1).name.wrapper) && return false
>>>>>>> 701f4d0d
    
    names = fieldnames(typeof(grid1))
    
    for name in names
        if name == :architecture
            continue
        end
        
        if Adapt.adapt_structure(CPU(), getproperty(grid1, name)) != Adapt.adapt_structure(CPU(), getproperty(grid2, name))
            return false
        end
    end

    # otherwise means that the grids are same
    return true
end

halo_size(grid) = (grid.Hx, grid.Hy, grid.Hz)

topology(::AbstractGrid{FT, TX, TY, TZ}) where {FT, TX, TY, TZ} = (TX, TY, TZ)
topology(grid, dim) = topology(grid)[dim]

include("grid_utils.jl")
include("zeros.jl")
include("new_data.jl")
include("automatic_halo_sizing.jl")
include("input_validation.jl")
include("regular_rectilinear_grid.jl")
include("vertically_stretched_rectilinear_grid.jl")
include("regular_latitude_longitude_grid.jl")
include("conformal_cubed_sphere_face_grid.jl")

end<|MERGE_RESOLUTION|>--- conflicted
+++ resolved
@@ -113,7 +113,6 @@
 Base.size(grid::AbstractGrid) = (grid.Nx, grid.Ny, grid.Nz)
 Base.length(grid::AbstractGrid) = (grid.Lx, grid.Ly, grid.Lz)
 
-<<<<<<< HEAD
 function Base.:(==)(grid1::AbstractGrid, grid2::AbstractGrid)
     #check if grids are of the same type
     !isa(grid2, typeof(grid1).name.wrapper) && return false
@@ -124,32 +123,6 @@
     x2, y2, z2 = nodes((Face, Face, Face), grid2)
 
     return x1 == x2 && y1 == y2 && z1 == z2
-end
-
-function Base.:(==)(grid1::AbstractGrid, grid2::AbstractGrid)
-    if fieldnames(typeof(grid1)) != fieldnames(typeof(grid2))
-        return false
-    end
-=======
-function Base.:(==)(grid1::AbstractGrid{FT1, TX, TY, TZ}, grid2::AbstractGrid{FT2, TX, TY, TZ}) where {FT1, FT2, TX, TY, TZ}
-    # Return false if the wrapper types are not identical; eg if `grid1` is lat-lon and `grid2` is rectilinear
-    !isa(grid2, typeof(grid1).name.wrapper) && return false
->>>>>>> 701f4d0d
-    
-    names = fieldnames(typeof(grid1))
-    
-    for name in names
-        if name == :architecture
-            continue
-        end
-        
-        if Adapt.adapt_structure(CPU(), getproperty(grid1, name)) != Adapt.adapt_structure(CPU(), getproperty(grid2, name))
-            return false
-        end
-    end
-
-    # otherwise means that the grids are same
-    return true
 end
 
 halo_size(grid) = (grid.Hx, grid.Hy, grid.Hz)
