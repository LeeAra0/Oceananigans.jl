--- conflicted
+++ resolved
@@ -22,13 +22,6 @@
     return x
 end
 
-<<<<<<< HEAD
-@inline maxnode(::Bounded, nodes, N) = nodes[N+1]
-@inline maxnode(::Periodic, nodes, N) = nodes[N]
-
-@kernel function _advect_particles!(particles, restitution, grid::RectilinearGrid{FT, TX, TY, TZ}, Δt, velocities) where {FT, TX, TY, TZ}
-    p = @index(Global)
-=======
 # Fallback if we skip one cell
 @inline adjust_coord(x, args...) where N = x
 
@@ -66,9 +59,10 @@
     return xₚ, yₚ, zₚ
 end
 
+@inline maxnode(::Bounded, nodes, N) = nodes[N+1]
+@inline maxnode(::Periodic, nodes, N) = nodes[N]
+
 @inline function update_particle_position!(particles, p, restitution, grid::AbstractGrid{FT, TX, TY, TZ}, Δt, velocities) where {FT, TX, TY, TZ}
->>>>>>> 2b27c6b5
-
     # Advect particles using forward Euler.
     @inbounds u = interpolate(velocities.u, Face(), Center(), Center(), grid, particles.x[p], particles.y[p], particles.z[p]) 
     @inbounds v = interpolate(velocities.v, Center(), Face(), Center(), grid, particles.x[p], particles.y[p], particles.z[p]) 
@@ -84,15 +78,9 @@
     x, y, z = return_face_metrics(grid)
 
     # Enforce boundary conditions for particles.
-<<<<<<< HEAD
     @inbounds particles.x[p] = enforce_boundary_conditions(TX(), particles.x[p], grid.xᶠᵃᵃ[1], maxnode(TX(), grid.xᶠᵃᵃ, grid.Nx), restitution)
     @inbounds particles.y[p] = enforce_boundary_conditions(TY(), particles.y[p], grid.yᵃᶠᵃ[1], maxnode(TY(), grid.yᵃᶠᵃ, grid.Ny), restitution)
     @inbounds particles.z[p] = enforce_boundary_conditions(TZ(), particles.z[p], grid.zᵃᵃᶠ[1], maxnode(TZ(), grid.zᵃᵃᶠ, grid.Nz), restitution)
-=======
-    @inbounds particles.x[p] = enforce_boundary_conditions(TX(), particles.x[p], x[1], x[grid.Nx], restitution)
-    @inbounds particles.y[p] = enforce_boundary_conditions(TY(), particles.y[p], y[1], y[grid.Ny], restitution)
-    @inbounds particles.z[p] = enforce_boundary_conditions(TZ(), particles.z[p], z[1], z[grid.Nz], restitution)
->>>>>>> 2b27c6b5
 end
 
 @kernel function _advect_particles!(particles, restitution, grid::AbstractUnderlyingGrid, Δt, velocities) 
