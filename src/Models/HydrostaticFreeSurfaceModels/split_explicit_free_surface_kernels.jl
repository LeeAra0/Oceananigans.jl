using KernelAbstractions: @index, @kernel, Event
using KernelAbstractions.Extras.LoopInfo: @unroll
using Oceananigans.Utils
using Oceananigans.AbstractOperations: Δz  
using Oceananigans.BoundaryConditions
using Oceananigans.Operators

# Evolution Kernels
#=
∂t(η) = -∇⋅U
∂t(U) = - gH∇η + f
=#

@kernel function split_explicit_free_surface_substep_kernel_1!(grid, Δτ, η, U, V, Gᵁ, Gⱽ, g, Hᶠᶜ, Hᶜᶠ)
    i, j = @index(Global, NTuple)
    k_surface = grid.Nz+1

    # ∂τ(U) = - ∇η + G
    @inbounds U[i, j, 1] +=  Δτ * (-g * Hᶠᶜ[i, j] * ∂xᶠᶜᶠ(i, j, k_surface, grid, η) + Gᵁ[i, j, 1])
    @inbounds V[i, j, 1] +=  Δτ * (-g * Hᶜᶠ[i, j] * ∂yᶜᶠᶠ(i, j, k_surface, grid, η) + Gⱽ[i, j, 1])
end

@kernel function split_explicit_free_surface_substep_kernel_2!(grid, Δτ, η, U, V, η̅, U̅, V̅, velocity_weight, free_surface_weight)
    i, j = @index(Global, NTuple)
    k_surface = grid.Nz+1
    
    # ∂τ(η) = - ∇⋅U
    @inbounds η[i, j, k_surface] -=  Δτ * div_xyᶜᶜᶠ(i, j, k_surface, grid, U, V)
    # time-averaging
<<<<<<< HEAD
    @inbounds U̅[i, j, 1]         +=  velocity_weight * U[i, j, 1]
    @inbounds V̅[i, j, 1]         +=  velocity_weight * V[i, j, 1]
    @inbounds η̅[i, j, 1]         +=  free_surface_weight * η[i, j, k_surface]
=======
    @inbounds U̅[i, j, 1] += velocity_weight * U[i, j, 1]
    @inbounds V̅[i, j, 1] += velocity_weight * V[i, j, 1]
    @inbounds η̅[i, j, 1] += free_surface_weight * η[i, j, grid.Nz+1]
>>>>>>> f22504a0
end

function split_explicit_free_surface_substep!(η, state, auxiliary, settings, arch, grid, g, Δτ, substep_index)
    # unpack state quantities, parameters and forcing terms 
    U, V, η̅, U̅, V̅    = state.U, state.V, state.η̅, state.U̅, state.V̅
    Gᵁ, Gⱽ, Hᶠᶜ, Hᶜᶠ = auxiliary.Gᵁ, auxiliary.Gⱽ, auxiliary.Hᶠᶜ, auxiliary.Hᶜᶠ

    vel_weight = settings.velocity_weights[substep_index]
    η_weight   = settings.free_surface_weights[substep_index]

    fill_halo_regions!(η)

    event = launch!(arch, grid, :xy, split_explicit_free_surface_substep_kernel_1!, 
            grid, Δτ, η, U, V, Gᵁ, Gⱽ, g, Hᶠᶜ, Hᶜᶠ,
            dependencies=Event(device(arch)))

    wait(device(arch), event)

    # U, V has been updated thus need to refill halo
    fill_halo_regions!(U)
    fill_halo_regions!(V)

    event = launch!(arch, grid, :xy, split_explicit_free_surface_substep_kernel_2!, 
            grid, Δτ, η, U, V, η̅, U̅, V̅, vel_weight, η_weight,
            dependencies=Event(device(arch)))

    wait(device(arch), event)
            
end

# Barotropic Model Kernels
# u_Δz = u * Δz

@kernel function barotropic_mode_kernel!(U, V, u, v, grid)
    i, j = @index(Global, NTuple)

    # hand unroll first loop 
    @inbounds U[i, j, 1] = Δzᶠᶜᶜ(i, j, 1, grid) * u[i, j, 1]
    @inbounds V[i, j, 1] = Δzᶜᶠᶜ(i, j, 1, grid) * v[i, j, 1]

    @unroll for k in 2:grid.Nz
        @inbounds U[i, j, 1] += Δzᶠᶜᶜ(i, j, k, grid) * u[i, j, k]
        @inbounds V[i, j, 1] += Δzᶜᶠᶜ(i, j, k, grid) * v[i, j, k]
    end
end

# may need to do Val(Nk) since it may not be known at compile
function barotropic_mode!(U, V, grid, u, v)
    sum!(U, u * Δz)
    sum!(V, v * Δz)

    fill_halo_regions!((U, V))
end

function set_average_to_zero!(free_surface_state)
    fill!(free_surface_state.η̅, 0.0)
    fill!(free_surface_state.U̅, 0.0)
    fill!(free_surface_state.V̅, 0.0)     
end

@kernel function barotropic_split_explicit_corrector_kernel!(u, v, U̅, V̅, U, V, Hᶠᶜ, Hᶜᶠ)
    i, j, k = @index(Global, NTuple)
    @inbounds begin
        u[i, j, k] = u[i, j, k] + (-U[i, j] + U̅[i, j]) / Hᶠᶜ[i, j]
        v[i, j, k] = v[i, j, k] + (-V[i, j] + V̅[i, j]) / Hᶜᶠ[i, j]
    end
end

# may need to do Val(Nk) since it may not be known at compile. Also figure out where to put H
function barotropic_split_explicit_corrector!(u, v, free_surface, grid)
    sefs = free_surface.state
    U, V, U̅, V̅ = sefs.U, sefs.V, sefs.U̅, sefs.V̅
    Hᶠᶜ, Hᶜᶠ = free_surface.auxiliary.Hᶠᶜ, free_surface.auxiliary.Hᶜᶠ
    arch = architecture(grid)

    # take out "bad" barotropic mode, 
    # !!!! reusing U and V for this storage since last timestep doesn't matter
    barotropic_mode!(U, V, grid, u, v)
    # add in "good" barotropic mode

    event = launch!(arch, grid, :xyz, barotropic_split_explicit_corrector_kernel!,
        u, v, U̅, V̅, U, V, Hᶠᶜ, Hᶜᶠ,
        dependencies = Event(device(arch)))

    wait(device(arch), event)
end

@inline calc_ab2_tendencies(Gⁿ, G⁻, χ) = (convert(eltype(Gⁿ), (1.5)) + χ) * Gⁿ - (convert(eltype(Gⁿ), (0.5)) + χ) * G⁻

"""
Explicitly step forward η in substeps.
"""
ab2_step_free_surface!(free_surface::SplitExplicitFreeSurface, model, Δt, χ, velocities_update) =
    split_explicit_free_surface_step!(free_surface, model, Δt, χ, velocities_update)

function split_explicit_free_surface_step!(free_surface::SplitExplicitFreeSurface, model, Δt, χ, velocities_update)

    grid = model.grid
    arch = architecture(grid)

    # we start the time integration of η from the average ηⁿ     
    η = free_surface.η
    state = free_surface.state
    auxiliary = free_surface.auxiliary
    settings = free_surface.settings
    g = free_surface.gravitational_acceleration

    U, V = (state.U, state.V)
    Δτ = 2 * Δt / settings.substeps  # we evolve for two times the Δt 

    u, v, _ = model.velocities # this is u⋆

    Gu = calc_ab2_tendencies(model.timestepper.Gⁿ.u, model.timestepper.G⁻.u, χ)
    Gv = calc_ab2_tendencies(model.timestepper.Gⁿ.v, model.timestepper.G⁻.v, χ)

    # reset free surface averages
    set_average_to_zero!(state)

    # Wait for predictor velocity update step to complete and mask it if immersed boundary.
    wait(device(arch), velocities_update)
    masking_events = Tuple(mask_immersed_field!(q) for q in model.velocities)
    wait(device(arch), MultiEvent(masking_events))

    # Compute barotropic mode of tendency fields
    barotropic_mode!(auxiliary.Gᵁ, auxiliary.Gⱽ, grid, Gu, Gv)

    # Solve for the free surface at tⁿ⁺¹
    start_time = time_ns()

    for substep in 1:settings.substeps
        split_explicit_free_surface_substep!(η, state, auxiliary, settings, arch, grid, g, Δτ, substep)
    end
        
    # Reset eta for the next timestep
    # this is the only way in which η̅ is used: as a smoother for the 
    # substepped η field
    set!(η, free_surface.state.η̅)

    @debug "Split explicit step solve took $(prettytime((time_ns() - start_time) * 1e-9))."

    fill_halo_regions!(η)

    return NoneEvent()
end<|MERGE_RESOLUTION|>--- conflicted
+++ resolved
@@ -27,15 +27,9 @@
     # ∂τ(η) = - ∇⋅U
     @inbounds η[i, j, k_surface] -=  Δτ * div_xyᶜᶜᶠ(i, j, k_surface, grid, U, V)
     # time-averaging
-<<<<<<< HEAD
     @inbounds U̅[i, j, 1]         +=  velocity_weight * U[i, j, 1]
     @inbounds V̅[i, j, 1]         +=  velocity_weight * V[i, j, 1]
     @inbounds η̅[i, j, 1]         +=  free_surface_weight * η[i, j, k_surface]
-=======
-    @inbounds U̅[i, j, 1] += velocity_weight * U[i, j, 1]
-    @inbounds V̅[i, j, 1] += velocity_weight * V[i, j, 1]
-    @inbounds η̅[i, j, 1] += free_surface_weight * η[i, j, grid.Nz+1]
->>>>>>> f22504a0
 end
 
 function split_explicit_free_surface_substep!(η, state, auxiliary, settings, arch, grid, g, Δτ, substep_index)
