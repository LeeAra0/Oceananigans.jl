--- conflicted
+++ resolved
@@ -1,230 +1,232 @@
-module Oceananigans
-
-if VERSION < v"1.1"
-    @error "Oceananigans requires Julia v1.1 or newer."
-end
-
-export
-    # Helper macro for determining if a CUDA-enabled GPU is available.
-    @hascuda,
-
-    # Architectures
-    CPU, GPU,
-
-    # Constants
-    PlanetaryConstants, Earth, Europa, Enceladus,
-    FPlane, VerticalRotationAxis,
-    second, minute, hour, day,
-
-    # Grids
-    RegularCartesianGrid,
-
-    # Fields
-    Field, CellField, FaceFieldX, FaceFieldY, FaceFieldZ,
-    data, set!, set_ic!,
-    nodes, xnodes, ynodes, znodes,
-
-    # Forcing functions
-    Forcing,
-
-    # Equation of state
-    SeawaterBuoyancy, LinearEquationOfState,
-
-    # Boundary conditions
-    BoundaryCondition,
-    Periodic, Flux, Gradient, Value, Dirchlet, Neumann,
-    CoordinateBoundaryConditions,
-    FieldBoundaryConditions, HorizontallyPeriodicBCs, ChannelBCs,
-    BoundaryConditions, SolutionBoundaryConditions, HorizontallyPeriodicSolutionBCs, ChannelSolutionBCs,
-    getbc, setbc!,
-
-    # Time stepping
-    TimeStepWizard,
-    update_Δt!, time_step!,
-
-    # Clock
-    Clock,
-
-    # Models
-    Model, BasicModel, ChannelModel, BasicChannelModel,
-
-    # Model output writers
-    NetCDFOutputWriter,
-    Checkpointer, restore_from_checkpoint, read_output,
-    JLD2OutputWriter, FieldOutput, FieldOutputs,
-
-    # Model diagnostics
-    HorizontalAverage, NaNChecker,
-    Timeseries, CFL, AdvectiveCFL, DiffusiveCFL, FieldMaximum,
-
-    # Package utilities
-    prettytime, pretty_filesize, KiB, MiB, GiB, TiB,
-
-    # Turbulence closures
-    ConstantIsotropicDiffusivity, ConstantAnisotropicDiffusivity,
-    ConstantSmagorinsky, AnisotropicMinimumDissipation
-
-# Standard library modules
-using
-    Statistics,
-    LinearAlgebra,
-    Printf
-
-# Third-party modules
-using
-    Adapt,
-    FFTW,
-    Distributed,
-    StaticArrays,
-    OffsetArrays,
-    JLD2,
-    NetCDF
-
-import
-    CUDAapi,
-    GPUifyLoops
-
-using Base: @propagate_inbounds
-using Statistics: mean
-using OrderedCollections: OrderedDict
-using CUDAapi: has_cuda
-using GPUifyLoops: @launch, @loop, @unroll
-
-import Base:
-    +, -, *,
-    size, length, eltype,
-    iterate, similar, show,
-    getindex, lastindex, setindex!,
-    push!
-
-#####
-##### Abstract types
-#####
-
-abstract type AbstractModel end
-
-"""
-    AbstractArchitecture
-
-Abstract supertype for architectures supported by Oceananigans.
-"""
-abstract type AbstractArchitecture end
-<<<<<<< HEAD
-abstract type AbstractRotation end
-abstract type AbstractEquationOfState end
-=======
-
-"""
-    AbstractGrid{T}
-
-Abstract supertype for grids with elements of type `T`.
-"""
->>>>>>> eb2272a0
-abstract type AbstractGrid{T} end
-
-"""
-    AbstractField{A, G}
-
-Abstract supertype for fields stored on an architecture `A` and defined on a grid `G`.
-"""
-abstract type AbstractField{A, G} end
-
-"""
-    AbstractFaceField{A, G} <: AbstractField{A, G}
-
-Abstract supertype for fields stored on an architecture `A` and defined the cell faces of a grid `G`.
-"""
-abstract type AbstractFaceField{A, G} <: AbstractField{A, G} end
-
-"""
-    AbstractEquationOfState
-
-Abstract supertype for equations of state.
-"""
-abstract type AbstractEquationOfState end
-
-abstract type AbstractPoissonSolver end
-
-"""
-    AbstractDiagnostic
-
-Abstract supertype for types that compute diagnostic information from the current model
-state.
-"""
-abstract type AbstractDiagnostic end
-
-"""
-    AbstractOutputWriter
-
-Abstract supertype for types that perform input and output.
-"""
-abstract type AbstractOutputWriter end
-
-#####
-##### All the code
-#####
-
-"""
-    CPU <: AbstractArchitecture
-
-Run Oceananigans on a single-core of a CPU.
-"""
-struct CPU <: AbstractArchitecture end
-
-"""
-    GPU <: AbstractArchitecture
-
-Run Oceananigans on a single NVIDIA CUDA GPU.
-"""
-struct GPU <: AbstractArchitecture end
-
-device(::CPU) = GPUifyLoops.CPU()
-device(::GPU) = GPUifyLoops.CUDA()
-
-"""
-    @hascuda
-
-A macro to execute an expression only if CUDA is installed and available. Generally used to
-wrap expressions that can only execute with a GPU.
-"""
-macro hascuda(ex)
-    return has_cuda() ? :($(esc(ex))) : :(nothing)
-end
-
-@hascuda begin
-    # Import CUDA utilities if it's detected.
-    using CUDAdrv, CUDAnative, CuArrays
-
-    println("CUDA-enabled GPU(s) detected:")
-    for (gpu, dev) in enumerate(CUDAnative.devices())
-        println(dev)
-    end
-end
-
-architecture(::Array) = CPU()
-@hascuda architecture(::CuArray) = GPU()
-
-function buoyancy_perturbation end
-function total_buoyancy end
-
-include("utils.jl")
-
-include("clock.jl")
-include("coriolis.jl")
-include("buoyancy.jl")
-include("grids.jl")
-include("fields.jl")
-
-include("operators/operators.jl")
-include("turbulence_closures/TurbulenceClosures.jl")
-
-include("boundary_conditions.jl")
-include("halo_regions.jl")
-include("poisson_solvers.jl")
-include("models.jl")
-include("time_steppers.jl")
-
-include("output_writers.jl")
-include("diagnostics.jl")
-
-end # module
+module Oceananigans
+
+if VERSION < v"1.1"
+    @error "Oceananigans requires Julia v1.1 or newer."
+end
+
+export
+    # Helper macro for determining if a CUDA-enabled GPU is available.
+    @hascuda,
+
+    # Architectures
+    CPU, GPU,
+
+    # Constants
+    PlanetaryConstants, Earth, Europa, Enceladus,
+    FPlane, VerticalRotationAxis,
+    second, minute, hour, day,
+
+    # Grids
+    RegularCartesianGrid,
+
+    # Fields
+    Field, CellField, FaceFieldX, FaceFieldY, FaceFieldZ,
+    data, set!, set_ic!,
+    nodes, xnodes, ynodes, znodes,
+
+    # Forcing functions
+    Forcing,
+
+    # Equation of state
+    SeawaterBuoyancy, LinearEquationOfState,
+
+    # Boundary conditions
+    BoundaryCondition,
+    Periodic, Flux, Gradient, Value, Dirchlet, Neumann,
+    CoordinateBoundaryConditions,
+    FieldBoundaryConditions, HorizontallyPeriodicBCs, ChannelBCs,
+    BoundaryConditions, SolutionBoundaryConditions, HorizontallyPeriodicSolutionBCs, ChannelSolutionBCs,
+    getbc, setbc!,
+
+    # Time stepping
+    TimeStepWizard,
+    update_Δt!, time_step!,
+
+    # Clock
+    Clock,
+
+    # Models
+    Model, BasicModel, ChannelModel, BasicChannelModel,
+
+    # Model output writers
+    NetCDFOutputWriter,
+    Checkpointer, restore_from_checkpoint, read_output,
+    JLD2OutputWriter, FieldOutput, FieldOutputs,
+
+    # Model diagnostics
+    HorizontalAverage, NaNChecker,
+    Timeseries, CFL, AdvectiveCFL, DiffusiveCFL, FieldMaximum,
+
+    # Package utilities
+    prettytime, pretty_filesize, KiB, MiB, GiB, TiB,
+
+    # Turbulence closures
+    ConstantIsotropicDiffusivity, ConstantAnisotropicDiffusivity,
+    ConstantSmagorinsky, AnisotropicMinimumDissipation
+
+# Standard library modules
+using
+    Statistics,
+    LinearAlgebra,
+    Printf
+
+# Third-party modules
+using
+    Adapt,
+    FFTW,
+    Distributed,
+    StaticArrays,
+    OffsetArrays,
+    JLD2,
+    NetCDF
+
+import
+    CUDAapi,
+    GPUifyLoops
+
+using Base: @propagate_inbounds
+using Statistics: mean
+using OrderedCollections: OrderedDict
+using CUDAapi: has_cuda
+using GPUifyLoops: @launch, @loop, @unroll
+
+import Base:
+    +, -, *,
+    size, length, eltype,
+    iterate, similar, show,
+    getindex, lastindex, setindex!,
+    push!
+
+#####
+##### Abstract types
+#####
+
+abstract type AbstractModel end
+
+"""
+    AbstractArchitecture
+
+Abstract supertype for architectures supported by Oceananigans.
+"""
+abstract type AbstractArchitecture end
+
+"""
+    AbstractRotation
+
+Abstract supertype for parameters related to background rotation rates.
+"""
+abstract type AbstractRotation end
+
+"""
+    AbstractGrid{T}
+
+Abstract supertype for grids with elements of type `T`.
+"""
+abstract type AbstractGrid{T} end
+
+"""
+    AbstractField{A, G}
+
+Abstract supertype for fields stored on an architecture `A` and defined on a grid `G`.
+"""
+abstract type AbstractField{A, G} end
+
+"""
+    AbstractFaceField{A, G} <: AbstractField{A, G}
+
+Abstract supertype for fields stored on an architecture `A` and defined the cell faces of a grid `G`.
+"""
+abstract type AbstractFaceField{A, G} <: AbstractField{A, G} end
+
+"""
+    AbstractEquationOfState
+
+Abstract supertype for equations of state.
+"""
+abstract type AbstractEquationOfState end
+
+abstract type AbstractPoissonSolver end
+
+"""
+    AbstractDiagnostic
+
+Abstract supertype for types that compute diagnostic information from the current model
+state.
+"""
+abstract type AbstractDiagnostic end
+
+"""
+    AbstractOutputWriter
+
+Abstract supertype for types that perform input and output.
+"""
+abstract type AbstractOutputWriter end
+
+#####
+##### All the code
+#####
+
+"""
+    CPU <: AbstractArchitecture
+
+Run Oceananigans on a single-core of a CPU.
+"""
+struct CPU <: AbstractArchitecture end
+
+"""
+    GPU <: AbstractArchitecture
+
+Run Oceananigans on a single NVIDIA CUDA GPU.
+"""
+struct GPU <: AbstractArchitecture end
+
+device(::CPU) = GPUifyLoops.CPU()
+device(::GPU) = GPUifyLoops.CUDA()
+
+"""
+    @hascuda
+
+A macro to execute an expression only if CUDA is installed and available. Generally used to
+wrap expressions that can only execute with a GPU.
+"""
+macro hascuda(ex)
+    return has_cuda() ? :($(esc(ex))) : :(nothing)
+end
+
+@hascuda begin
+    # Import CUDA utilities if it's detected.
+    using CUDAdrv, CUDAnative, CuArrays
+
+    println("CUDA-enabled GPU(s) detected:")
+    for (gpu, dev) in enumerate(CUDAnative.devices())
+        println(dev)
+    end
+end
+
+architecture(::Array) = CPU()
+@hascuda architecture(::CuArray) = GPU()
+
+function buoyancy_perturbation end
+function total_buoyancy end
+
+include("utils.jl")
+
+include("clock.jl")
+include("coriolis.jl")
+include("buoyancy.jl")
+include("grids.jl")
+include("fields.jl")
+
+include("operators/operators.jl")
+include("turbulence_closures/TurbulenceClosures.jl")
+
+include("boundary_conditions.jl")
+include("halo_regions.jl")
+include("poisson_solvers.jl")
+include("models.jl")
+include("time_steppers.jl")
+
+include("output_writers.jl")
+include("diagnostics.jl")
+
+end # module