using Glob

using Oceananigans.Utils: initialize_schedule!, align_time_step, prettytime
using Oceananigans.Fields: set!
using Oceananigans.OutputWriters: WindowedTimeAverage, checkpoint_superprefix
using Oceananigans.TimeSteppers: QuasiAdamsBashforth2TimeStepper, RungeKutta3TimeStepper, update_state!, next_time, unit_time

using Oceananigans: AbstractModel, run_diagnostic!, write_output!

import Oceananigans.OutputWriters: checkpoint_path, set!

# Simulations are for running

function stop(sim)
    time_before = time()

    for sc in sim.stop_criteria
        if sc(sim)
            time_after = time()
            sim.run_time += time_after - time_before
            return true
        end
    end

    time_after = time()
    sim.run_time += time_after - time_before

    return false
end

function iteration_limit_exceeded(sim)
    if sim.model.clock.iteration >= sim.stop_iteration
          @info "Simulation is stopping. Model iteration $(sim.model.clock.iteration) " *
                "has hit or exceeded simulation stop iteration $(sim.stop_iteration)."
          return true
    end
    return false
end

function stop_time_exceeded(sim)
    if sim.model.clock.time >= sim.stop_time
          @info "Simulation is stopping. Model time $(prettytime(sim.model.clock.time)) " *
                "has hit or exceeded simulation stop time $(prettytime(sim.stop_time))."
          return true
    end
    return false
end

function wall_time_limit_exceeded(sim)
    if sim.run_time >= sim.wall_time_limit
          @info "Simulation is stopping. Simulation run time $(prettytime(sim.run_time)) " *
                "has hit or exceeded simulation wall time limit $(prettytime(sim.wall_time_limit))."
          return true
    end
    return false
end

add_dependency!(diagnostics, output) = nothing # fallback
add_dependency!(diags, wta::WindowedTimeAverage) = wta ∈ values(diags) || push!(diags, wta)

add_dependencies!(diags, writer) = [add_dependency!(diags, out) for out in values(writer.outputs)]
add_dependencies!(sim, ::Checkpointer) = nothing # Checkpointer does not have "outputs"

get_Δt(Δt) = Δt
get_Δt(wizard::TimeStepWizard) = wizard.Δt
get_Δt(simulation::Simulation) = get_Δt(simulation.Δt)

we_want_to_pickup(pickup::Bool) = pickup
we_want_to_pickup(pickup) = true

"""
    aligned_time_step(sim)

Returns a time step Δt that is aligned with the output writer schedules and stop time of the simulation `sim`.
The purpose of aligning the time step is to ensure simulations do not time step beyond the `sim.stop_time` and
to ensure that output is written at the exact time specified by the output writer schedules.
"""
function aligned_time_step(sim)
    clock = sim.model.clock

    # Align time step with output writing
    Δt = get_Δt(sim)
    for writer in values(sim.output_writers)
        Δt = align_time_step(writer.schedule, clock, Δt)
    end

    # Align time step with simulation stop time
    if next_time(clock, Δt) > sim.stop_time
        Δt = unit_time(sim.stop_time - clock.time)
    end

    return Δt
end

"""
    run!(simulation; pickup=false)

Run a `simulation` until one of `simulation.stop_criteria` evaluates `true`.
The simulation will then stop.

# Picking simulations up from a checkpoint

Simulations are "picked up" from a checkpoint if `pickup` is either `true`, a `String`, or an
`Integer` greater than 0.

Picking up a simulation sets field and tendency data to the specified checkpoint,
leaving all other model properties unchanged.

Possible values for `pickup` are:

    * `pickup=true` picks a simulation up from the latest checkpoint associated with
      the `Checkpointer` in `simulation.output_writers`.

    * `pickup=iteration::Int` picks a simulation up from the checkpointed file associated
       with `iteration` and the `Checkpointer` in `simulation.output_writers`.

    * `pickup=filepath::String` picks a simulation up from checkpointer data in `filepath`.

Note that `pickup=true` and `pickup=iteration` fails if `simulation.output_writers` contains
more than one checkpointer.
"""
function run!(sim; pickup=false, callbacks=[])

    model = sim.model
    clock = model.clock

    add_callbacks!(sim, callbacks)

    if we_want_to_pickup(pickup)
        checkpointers = filter(writer -> writer isa Checkpointer, collect(values(sim.output_writers)))
        checkpoint_filepath = checkpoint_path(pickup, checkpointers)

        # https://github.com/CliMA/Oceananigans.jl/issues/1159
        if pickup isa Bool && isnothing(checkpoint_filepath)
            @warn "pickup=true but no checkpoints were found. Simulation will run without picking up."
        else
            set!(model, checkpoint_filepath)
        end
    end

    # Conservatively initialize the model state
    @info "Updating model auxiliary state before the first time step..."
    start_time = time_ns()
    update_state!(model)
    @info "    ... updated in $(prettytime((time_ns() - start_time)*1e-9))."

    # Output and diagnostics initialization
    for writer in values(sim.output_writers)
        initialize_schedule!(writer.schedule)
        add_dependencies!(sim.diagnostics, writer)
    end

    [initialize_schedule!(diag.schedule) for diag in values(sim.diagnostics)]

    while !stop(sim)
        time_before = time()

        # Evaluate all diagnostics, and then write all output at first iteration
        if clock.iteration == 0
            [run_diagnostic!(diag, sim.model) for diag in values(sim.diagnostics)]
            [write_output!(writer)            for writer in values(sim.output_writers)]
            [callback(sim) for callback in values(sim.callbacks)]
        end

        # Ensure that the simulation doesn't iterate past `stop_iteration`.
        iterations = min(sim.iteration_interval, sim.stop_iteration - clock.iteration)

        for n in 1:iterations
            clock.time >= sim.stop_time && break

            aligned_Δt = aligned_time_step(sim)

            # Temporary fix for https://github.com/CliMA/Oceananigans.jl/issues/1280
            if aligned_Δt <= 0
                Δt = get_Δt(sim)
            else
                Δt = min(get_Δt(sim), aligned_Δt)
            end

            euler = clock.iteration == 0 || (sim.Δt isa TimeStepWizard && n == 1)
<<<<<<< HEAD
            time_step!(model, Δt, euler=euler)
=======


            clock.iteration == 0 && @info "Executing first time step..."
            ab2_or_rk3_time_step!(model, Δt, euler=euler)
            clock.iteration == 0 && @info "    ... first time step complete."
>>>>>>> adc81bcc

            # Run diagnostics, then write output
            [    diag.schedule(model) && run_diagnostic!(diag, sim.model) for diag in values(sim.diagnostics)]
            [  writer.schedule(model) && write_output!(writer)            for writer in values(sim.output_writers)]
            [callback.schedule(model) && callback(sim)                    for callback in values(sim.callbacks)]
        end

        sim.progress(sim)

        sim.Δt isa TimeStepWizard && update_Δt!(sim.Δt, model)

        time_after = time()
        sim.run_time += time_after - time_before
    end

    return nothing
end<|MERGE_RESOLUTION|>--- conflicted
+++ resolved
@@ -178,15 +178,11 @@
             end
 
             euler = clock.iteration == 0 || (sim.Δt isa TimeStepWizard && n == 1)
-<<<<<<< HEAD
-            time_step!(model, Δt, euler=euler)
-=======
 
 
             clock.iteration == 0 && @info "Executing first time step..."
             ab2_or_rk3_time_step!(model, Δt, euler=euler)
             clock.iteration == 0 && @info "    ... first time step complete."
->>>>>>> adc81bcc
 
             # Run diagnostics, then write output
             [    diag.schedule(model) && run_diagnostic!(diag, sim.model) for diag in values(sim.diagnostics)]
