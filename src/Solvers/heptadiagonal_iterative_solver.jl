using Oceananigans.Architectures
using Oceananigans.Architectures: architecture, arch_array, device_event
using Oceananigans.Grids: interior_parent_indices, topology
using Oceananigans.Utils: heuristic_workgroup
using KernelAbstractions: @kernel, @index
using IterativeSolvers, SparseArrays, LinearAlgebra
using CUDA, CUDA.CUSPARSE

mutable struct HeptadiagonalIterativeSolver{G, R, L, D, M, P, PM, PS, I, T, F}
                       grid :: G
               problem_size :: R
        matrix_constructors :: L
                   diagonal :: D
                     matrix :: M
             preconditioner :: P
      preconditioner_method :: PM
    preconditioner_settings :: PS
           iterative_solver :: I
                  tolerance :: T
                previous_Δt :: F
         maximum_iterations :: Int
end

"""
    HeptadiagonalIterativeSolver(coeffs;
                                 grid,
                                 iterative_solver = cg,
                                 maximum_iterations = prod(size(grid)),
                                 tolerance = 1e-13,
                                 reduced_dim = (false, false, false), 
                                 placeholder_timestep = -1.0, 
                                 preconditioner_method = :Default, 
                                 preconditioner_settings = nothing)

`HeptadiagonalIterativeSolver` is a framework to solve the problem `A * x = b`
(provided that `A` is a symmetric matrix).

The solver relies on sparse version of the matrix `A` which are defined by the
field matrix_constructors.

In particular, given coefficients `Ax`, `Ay`, `Az`, `C`, `D`, the solved problem will be

To have the equation solved on Center, Center, Center, the coefficients should be specified
as follows:

- `Ax` -> Face,   Center, Center
- `Ay` -> Center, Face,   Center
- `Az` -> Center, Center, Face
- `C`  -> Center, Center, Center
- `D`  -> Center, Center, Center

```julia
b = Axᵢ₊₁ ηᵢ₊₁ + Axᵢ ηᵢ₋₁ + Ayⱼ₊₁ ηⱼ₊₁ + Ayⱼ ηⱼ₋₁ + Azₖ₊₁ ηₖ₊₁ + Azₖ ηⱼ₋₁ 
    - 2 ( Axᵢ₊₁ + Axᵢ + Ayⱼ₊₁ + Ayⱼ + Azₖ₊₁ + Azₖ ) ηᵢⱼₖ 
    +   ( Cᵢⱼₖ + Dᵢⱼₖ/Δt^2 ) ηᵢⱼₖ
```

`solver.matrix` is precomputed with a value of `Δt = -1.0`

The sparse matrix `A` can be constructed with

- `SparseMatrixCSC(constructors...)` for CPU
- `CuSparseMatrixCSC(constructors...)` for GPU

The constructors are calculated based on the pentadiagonal coeffients passed as an input
(`matrix_from_coefficients`).

The diagonal term `- Az / (g * Δt²)` is added later on during the time stepping
to allow for variable time step. It is updated only when the previous time step 
is different (`Δt_previous != Δt`).

Preconditioning is done through the incomplete LU factorization. 

It works for GPU, but it relies on serial backward and forward substitution which are very
heavy and destroy all the computational advantage, therefore it is switched off until a
parallel backward/forward substitution is implemented. It is also updated based on the
matrix when `Δt != Δt_previous`
    
The iterative_solver used can is to be chosen from the IterativeSolvers.jl package. 
The default solver is a Conjugate Gradient (cg)

```julia
solver = HeptadiagonalIterativeSolver((Ax, Ay, Az, C, D), grid = grid)
```
"""
function HeptadiagonalIterativeSolver(coeffs;
                                      grid,
                                      iterative_solver = cg,
                                      maximum_iterations = prod(size(grid)),
                                      tolerance = 1e-13,
                                      reduced_dim = (false, false, false), 
                                      placeholder_timestep = -1.0, 
                                      preconditioner_method = :Default, 
                                      preconditioner_settings = nothing)

    arch = architecture(grid)

    matrix_constructors, diagonal, problem_size = matrix_from_coefficients(arch, grid, coeffs, reduced_dim)  

    # for the moment, placeholder preconditioner and matrix are calculated using a "placeholder" timestep of - 1
    # They will be recalculated before the first time step of the simulation

    placeholder_constructors = deepcopy(matrix_constructors)
    update_diag!(placeholder_constructors, arch, problem_size, diagonal, 1.0)

    placeholder_matrix = arch_sparse_matrix(arch, placeholder_constructors)
    
    settings       = validate_settings(Val(preconditioner_method), arch, preconditioner_settings)
    reduced_matrix = arch_sparse_matrix(arch, speye(eltype(grid), 2))
    preconditioner = build_preconditioner(Val(preconditioner_method), reduced_matrix, settings)

    return HeptadiagonalIterativeSolver(grid,
                                        problem_size, 
                                        matrix_constructors,
                                        diagonal,
                                        placeholder_matrix,
                                        preconditioner,
                                        preconditioner_method,
                                        settings,
                                        iterative_solver, 
                                        tolerance,
                                        placeholder_timestep,
                                        maximum_iterations)
end

function matrix_from_coefficients(arch, grid, coeffs, reduced_dim)
    Ax, Ay, Az, C, D = coeffs

    Ax = arch_array(CPU(), Ax)
    Ay = arch_array(CPU(), Ay)
    Az = arch_array(CPU(), Az)
    C  = arch_array(CPU(), C)

    N = size(grid)

    topo = topology(grid)

    dims = validate_laplacian_direction.(N, topo, reduced_dim)
    Nx, Ny, Nz = N = validate_laplacian_size.(N, dims)
    M    = prod(N)
    diag = arch_array(arch, zeros(eltype(grid), M))

    # the following coefficients are the diagonals of the sparse matrix:
    #  - coeff_d is the main diagonal (coefficents of ηᵢⱼₖ)
    #  - coeff_x are the coefficients in the x-direction (coefficents of ηᵢ₋₁ⱼₖ and ηᵢ₊₁ⱼₖ)
    #  - coeff_y are the coefficients in the y-direction (coefficents of ηᵢⱼ₋₁ₖ and ηᵢⱼ₊₁ₖ)
    #  - coeff_z are the coefficients in the z-direction (coefficents of ηᵢⱼₖ₋₁ and ηᵢⱼₖ₊₁)
    #  - periodic boundaries are stored in coeff_bound_
    
    # Position of diagonals for coefficients pos[1] and their boundary pos[2]
    posx = (1, Nx-1)
    posy = (1, Ny-1) .* Nx
    posz = (1, Nz-1) .* Nx .* Ny

    coeff_d       = zeros(eltype(grid), M)
    coeff_x       = zeros(eltype(grid), M - posx[1])
    coeff_y       = zeros(eltype(grid), M - posy[1])
    coeff_z       = zeros(eltype(grid), M - posz[1])
    coeff_bound_x = zeros(eltype(grid), M - posx[2])
    coeff_bound_y = zeros(eltype(grid), M - posy[2])
    coeff_bound_z = zeros(eltype(grid), M - posz[2])

    # Initialize elements which vary during the simulation (as a function of Δt)
    loop! = _initialize_variable_diagonal!(Architectures.device(arch), heuristic_workgroup(N...), N)
    event = loop!(diag, D, N; dependencies = device_event(arch))
    wait(event)

    # Fill matrix elements that stay constant in time
    fill_core_matrix!(coeff_d, coeff_x, coeff_y, coeff_z, Ax, Ay, Az, C, N, dims)

    # Ensure that Periodic boundary conditions are satisifed
    dims[1] && fill_boundaries_x!(coeff_d, coeff_bound_x, Ax, N, topo[1])
    dims[2] && fill_boundaries_y!(coeff_d, coeff_bound_y, Ay, N, topo[2])
    dims[3] && fill_boundaries_z!(coeff_d, coeff_bound_z, Az, N, topo[3])

    sparse_matrix = spdiagm(0 => coeff_d,
                      posx[1] => coeff_x,       -posx[1] => coeff_x,
                      posx[2] => coeff_bound_x, -posx[2] => coeff_bound_x,
                      posy[1] => coeff_y,       -posy[1] => coeff_y,
                      posy[2] => coeff_bound_y, -posy[2] => coeff_bound_y,
                      posz[1] => coeff_z,       -posz[1] => coeff_z,
                      posz[2] => coeff_bound_z, -posz[2] => coeff_bound_z)

    ensure_diagonal_elements_are_present!(sparse_matrix)

    matrix_constructors = constructors(arch, sparse_matrix)

    return matrix_constructors, diag, N
end

@kernel function _initialize_variable_diagonal!(diag, D, N)  
    i, j, k = @index(Global, NTuple)
    # Calculate sparse index?
    t  = i + N[1] * (j - 1 + N[2] * (k - 1))
    @inbounds diag[t] = D[i, j, k]
end

function fill_core_matrix!(coeff_d, coeff_x, coeff_y, coeff_z, Ax, Ay, Az, C, N, dims)
    Nx, Ny, Nz = N
    for k = 1:Nz, j = 1:Ny, i = 1:Nx
        t          = i +  Nx * (j - 1 + Ny * (k - 1))
        coeff_d[t] = C[i, j, k]
    end
    if dims[1]
        for k = 1:Nz, j = 1:Ny, i = 1:Nx-1
            t             = i +  Nx * (j - 1 + Ny * (k - 1))
            coeff_x[t]    = Ax[i+1, j, k] 
            coeff_d[t]   -= coeff_x[t]
            coeff_d[t+1] -= coeff_x[t]
        end
    end
    if dims[2]
        for k = 1:Nz, j = 1:Ny-1, i = 1:Nx
            t              = i +  Nx * (j - 1 + Ny * (k - 1))
            coeff_y[t]     = Ay[i, j+1, k] 
            coeff_d[t]    -= coeff_y[t] 
            coeff_d[t+Nx] -= coeff_y[t]
        end
    end
    if dims[3]
        for k = 1:Nz-1, j = 1:Ny, i = 1:Nx
            t                 = i +  Nx * (j - 1 + Ny * (k - 1))
            coeff_z[t]        = Az[i, j, k+1] 
            coeff_d[t]       -= coeff_z[t]
            coeff_d[t+Nx*Ny] -= coeff_z[t]
        end
    end
end

# No-flux boundary conditions are implied in the construction of the matrix, so only
# periodic boundary conditions have to be filled in
#
# In case of a periodic boundary condition we have to modify the diagonal
# as well as the off-diagonals. As an example, for x-periodic boundary conditions
# we have to modify the following diagonal elements
#
# row number (1  + Nx * (j - 1 + Ny * (k - 1))) => corresponding to i = 1 , j = j and k = k
# row number (Nx + Nx * (j - 1 + Ny * (k - 1))) => corresponding to i = Nx, j = j and k = k
#
# Since zero-flux BC were implied, we have to also have to add the coefficients corresponding to i-1 and i+1
# (respectively). Since the off-diagonal elements are symmetric we can fill it in only once

 @inline fill_boundaries_x!(coeff_d, coeff_bound_x, Ax, N, ::Type{Bounded}) = nothing
 @inline fill_boundaries_x!(coeff_d, coeff_bound_x, Ax, N, ::Type{Flat})    = nothing
function fill_boundaries_x!(coeff_d, coeff_bound_x, Ax, N, ::Type{Periodic})
    Nx, Ny, Nz = N
    for k = 1:Nz, j = 1:Ny
        tₘ = 1  + Nx * (j - 1 + Ny * (k - 1))
        tₚ = Nx + Nx * (j - 1 + Ny * (k - 1))
        coeff_bound_x[tₘ] = Ax[1, j, k]
        coeff_d[tₘ]      -= coeff_bound_x[tₘ]
        coeff_d[tₚ]      -= coeff_bound_x[tₘ]
    end
end

 @inline fill_boundaries_y!(coeff_d, coeff_bound_y, Ay, N, ::Type{Bounded}) = nothing
 @inline fill_boundaries_y!(coeff_d, coeff_bound_y, Ay, N, ::Type{Flat})    = nothing
function fill_boundaries_y!(coeff_d, coeff_bound_y, Ay, N, ::Type{Periodic})
    Nx, Ny, Nz = N

    for k = 1:Nz, i = 1:Nx
        tₘ = i + Nx * (1 - 1 + Ny * (k - 1))
        tₚ = i + Nx * (Ny- 1 + Ny * (k - 1))
        coeff_bound_y[tₘ] = Ay[i, 1, k]
        coeff_d[tₘ]      -= coeff_bound_y[tₘ]
        coeff_d[tₚ]      -= coeff_bound_y[tₘ]
    end
end
    
 @inline fill_boundaries_z!(coeff_d, coeff_bound_z, Az, N, ::Type{Bounded}) = nothing 
 @inline fill_boundaries_z!(coeff_d, coeff_bound_z, Az, N, ::Type{Flat})    = nothing
function fill_boundaries_z!(coeff_d, coeff_bound_z, Az, N, ::Type{Periodic})
    Nx, Ny, Nz = N
    for j = 1:Ny, i = 1:Nx
        tₘ = i + Nx * (j - 1 + Ny * (1 - 1))
        tₚ = i + Nx * (j - 1 + Ny * (Nz- 1))
        coeff_bound_z[tₘ] = Az[i, j, 1]
        coeff_d[tₘ]      -= coeff_bound_z[tₘ]
        coeff_d[tₚ]      -= coeff_bound_z[tₘ]
    end
end

function solve!(x, solver::HeptadiagonalIterativeSolver, b, Δt)

    arch = architecture(solver.matrix)
    
    # update matrix and preconditioner if time step changes
    if Δt != solver.previous_Δt
        constructors = deepcopy(solver.matrix_constructors)
        update_diag!(constructors, arch, solver.problem_size, solver.diagonal, Δt)
        solver.matrix = arch_sparse_matrix(arch, constructors) 

        solver.preconditioner = build_preconditioner(Val(solver.preconditioner_method),
                                                     solver.matrix,
                                                     solver.preconditioner_settings)

        solver.previous_Δt = Δt
    end
    
<<<<<<< HEAD
    q = solver.iterative_solver(solver.matrix,
                                b,
                                maxiter = solver.maximum_iterations,
                                reltol = solver.tolerance,
                                Pl = solver.preconditioner)
=======
    #q = solver.iterative_solver(solver.matrix, b, maxiter=solver.maximum_iterations, reltol=solver.tolerance, Pl=solver.preconditioner, verbose=true)
    #q = solver.iterative_solver(solver.matrix, b, maxiter=solver.maximum_iterations, reltol=solver.tolerance, verbose=true)
    q = solver.iterative_solver(solver.matrix, b, maxiter=solver.maximum_iterations, reltol=solver.tolerance, Pl=solver.preconditioner)
>>>>>>> d481898a
    
    set!(x, reshape(q, solver.problem_size...))

    fill_halo_regions!(x) 

    return nothing
end

function Base.show(io::IO, solver::HeptadiagonalIterativeSolver)
    print(io, "Matrix-based iterative solver with: \n")
<<<<<<< HEAD
    print(io, "├── grid: ", summary(solver.grid), '\n')
    print(io, "├── method: ", solver.iterative_solver, '\n')
    print(io, "└── preconditioner: ", solver.preconditioner_method)
=======
    print(io, "├── Problem size: "  , solver.problem_size, '\n')
    print(io, "├── Grid: "  , solver.grid, '\n')
    print(io, "├── Solution method: ", solver.iterative_solver, '\n')
    print(io, "└── Preconditioner: ", solver.preconditioner_method)
    return nothing
>>>>>>> d481898a
end<|MERGE_RESOLUTION|>--- conflicted
+++ resolved
@@ -297,17 +297,11 @@
         solver.previous_Δt = Δt
     end
     
-<<<<<<< HEAD
     q = solver.iterative_solver(solver.matrix,
                                 b,
                                 maxiter = solver.maximum_iterations,
                                 reltol = solver.tolerance,
                                 Pl = solver.preconditioner)
-=======
-    #q = solver.iterative_solver(solver.matrix, b, maxiter=solver.maximum_iterations, reltol=solver.tolerance, Pl=solver.preconditioner, verbose=true)
-    #q = solver.iterative_solver(solver.matrix, b, maxiter=solver.maximum_iterations, reltol=solver.tolerance, verbose=true)
-    q = solver.iterative_solver(solver.matrix, b, maxiter=solver.maximum_iterations, reltol=solver.tolerance, Pl=solver.preconditioner)
->>>>>>> d481898a
     
     set!(x, reshape(q, solver.problem_size...))
 
@@ -318,15 +312,9 @@
 
 function Base.show(io::IO, solver::HeptadiagonalIterativeSolver)
     print(io, "Matrix-based iterative solver with: \n")
-<<<<<<< HEAD
-    print(io, "├── grid: ", summary(solver.grid), '\n')
-    print(io, "├── method: ", solver.iterative_solver, '\n')
-    print(io, "└── preconditioner: ", solver.preconditioner_method)
-=======
     print(io, "├── Problem size: "  , solver.problem_size, '\n')
     print(io, "├── Grid: "  , solver.grid, '\n')
     print(io, "├── Solution method: ", solver.iterative_solver, '\n')
     print(io, "└── Preconditioner: ", solver.preconditioner_method)
     return nothing
->>>>>>> d481898a
 end