--- conflicted
+++ resolved
@@ -1,39 +1,14 @@
 using .TurbulenceClosures
 using .TurbulenceClosures: ν₀, κ₀
 
-<<<<<<< HEAD
-# Abbreviations to make Model struct definition more concise.
-const AOW = AbstractOutputWriter
-const AD  = AbstractDiagnostic
-
-mutable struct Model{TS, E, A<:AbstractArchitecture, G, T, B, R, U, C, Φ, F, BCS, S, K, Θ} <: AbstractModel
-
-           architecture :: A              # Computer `Architecture` on which `Model` is run
-                   grid :: G              # Grid of physical points on which `Model` is solved
-                  clock :: Clock{T}       # Tracks iteration number and simulation time of `Model`
-               buoyancy :: B              # Set of parameters for buoyancy model
-               rotation :: R              # Set of parameters for background rotation rate
-             velocities :: U              # Container for velocity fields `u`, `v`, and `w`
-                tracers :: C              # Container for tracer fields
-              pressures :: Φ              # Container for hydrostatic and nonhydrostatic pressure
-                forcing :: F              # Container for forcing functions defined by the user
-                closure :: E              # Diffusive 'turbulence closure' for all model fields
-    boundary_conditions :: BCS            # Container for 3d bcs on all fields
-            timestepper :: TS             # Object containing timestepper fields and parameters
-         poisson_solver :: S              # Poisson Solver
-          diffusivities :: K              # Container for turbulent diffusivities
-         output_writers :: Array{AOW, 1}  # Objects that write data to disk
-            diagnostics :: Array{AD, 1}   # Objects that calc diagnostics on-line during simulation
-             parameters :: Θ              # Container for arbitrary user-defined parameters
-=======
-mutable struct Model{TS, E, A<:AbstractArchitecture, G, T, EOS<:AbstractEquationOfState,
-                     Λ<:PlanetaryConstants, U, C, Φ, F, BCS, S, K, OW, DI, Θ} <: AbstractModel
+mutable struct Model{TS, E, A<:AbstractArchitecture, G, T, B, R, U, C, Φ, F, 
+                     BCS, S, K, OW, DI, Θ} <: AbstractModel
 
            architecture :: A         # Computer `Architecture` on which `Model` is run
                    grid :: G         # Grid of physical points on which `Model` is solved
                   clock :: Clock{T}  # Tracks iteration number and simulation time of `Model`
-                    eos :: EOS       # Relationship between temperature, salinity, and buoyancy
-              constants :: Λ         # Set of physical constants, inc. gravitational acceleration
+               buoyancy :: B         # Set of parameters for buoyancy model
+               rotation :: R         # Set of parameters for background rotation rate
              velocities :: U         # Container for velocity fields `u`, `v`, and `w`
                 tracers :: C         # Container for tracer fields
               pressures :: Φ         # Container for hydrostatic and nonhydrostatic pressure
@@ -46,10 +21,7 @@
          output_writers :: OW        # Objects that write data to disk
             diagnostics :: DI        # Objects that calc diagnostics on-line during simulation
              parameters :: Θ         # Container for arbitrary user-defined parameters
->>>>>>> ae88d278
-
-end
-
+end
 
 """
     Model(; grid, kwargs...)
