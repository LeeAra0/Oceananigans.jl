using Oceananigans
using CUDA
using Glob
using Test

include("utils_for_runtests.jl")

archs = test_architectures()

#####
##### Checkpointer tests
#####

function test_model_equality(test_model, true_model)
    CUDA.@allowscalar begin
        @test all(test_model.velocities.u.data     .≈ true_model.velocities.u.data)
        @test all(test_model.velocities.v.data     .≈ true_model.velocities.v.data)
        @test all(test_model.velocities.w.data     .≈ true_model.velocities.w.data)
        @test all(test_model.tracers.T.data        .≈ true_model.tracers.T.data)
        @test all(test_model.tracers.S.data        .≈ true_model.tracers.S.data)
        @test all(test_model.timestepper.Gⁿ.u.data .≈ true_model.timestepper.Gⁿ.u.data)
        @test all(test_model.timestepper.Gⁿ.v.data .≈ true_model.timestepper.Gⁿ.v.data)
        @test all(test_model.timestepper.Gⁿ.w.data .≈ true_model.timestepper.Gⁿ.w.data)
        @test all(test_model.timestepper.Gⁿ.T.data .≈ true_model.timestepper.Gⁿ.T.data)
        @test all(test_model.timestepper.Gⁿ.S.data .≈ true_model.timestepper.Gⁿ.S.data)
        @test all(test_model.timestepper.G⁻.u.data .≈ true_model.timestepper.G⁻.u.data)
        @test all(test_model.timestepper.G⁻.v.data .≈ true_model.timestepper.G⁻.v.data)
        @test all(test_model.timestepper.G⁻.w.data .≈ true_model.timestepper.G⁻.w.data)
        @test all(test_model.timestepper.G⁻.T.data .≈ true_model.timestepper.G⁻.T.data)
        @test all(test_model.timestepper.G⁻.S.data .≈ true_model.timestepper.G⁻.S.data)
    end
    return nothing
end

"""
Run two coarse rising thermal bubble simulations and make sure

1. When restarting from a checkpoint, the restarted model matches the non-restarted
   model to machine precision.

2. When using set!(test_model) to a checkpoint, the new model matches the non-restarted
   simulation to machine precision.

3. run!(test_model, pickup) works as expected
"""
function test_thermal_bubble_checkpointer_output(arch)

    #####
    ##### Create and run "true model"
    #####

    Nx, Ny, Nz = 16, 16, 16
    Lx, Ly, Lz = 100, 100, 100
    Δt = 6

    grid = RectilinearGrid(arch, size=(Nx, Ny, Nz), extent=(Lx, Ly, Lz))
    closure = IsotropicDiffusivity(ν=4e-2, κ=4e-2)
<<<<<<< HEAD

    true_model = NonhydrostaticModel(grid=grid, closure=closure)
=======
    true_model = NonhydrostaticModel(architecture=arch, grid=grid, closure=closure,
                                     buoyancy=SeawaterBuoyancy(), tracers=(:T, :S))
>>>>>>> 3c86d8f3
    test_model = deepcopy(true_model)

    # Add a cube-shaped warm temperature anomaly that takes up the middle 50%
    # of the domain volume.
    i1, i2 = round(Int, Nx/4), round(Int, 3Nx/4)
    j1, j2 = round(Int, Ny/4), round(Int, 3Ny/4)
    k1, k2 = round(Int, Nz/4), round(Int, 3Nz/4)
    CUDA.@allowscalar true_model.tracers.T.data[i1:i2, j1:j2, k1:k2] .+= 0.01

    true_simulation = Simulation(true_model, Δt=Δt, stop_iteration=5)

    checkpointer = Checkpointer(true_model, schedule=IterationInterval(5), force=true)
    push!(true_simulation.output_writers, checkpointer)

    run!(true_simulation) # for 5 iterations

    checkpointed_model = deepcopy(true_simulation.model)

    true_simulation.stop_iteration = 9
    run!(true_simulation) # for 4 more iterations

    #####
    ##### Test `set!(model, checkpoint_file)`
    #####

    set!(test_model, "checkpoint_iteration5.jld2")

    @test test_model.clock.iteration == checkpointed_model.clock.iteration
    @test test_model.clock.time == checkpointed_model.clock.time
    test_model_equality(test_model, checkpointed_model)

    # This only applies to QuasiAdamsBashforthTimeStepper:
    @test test_model.timestepper.previous_Δt == checkpointed_model.timestepper.previous_Δt

    #####
    ##### Test pickup from explicit checkpoint path
    #####

    test_simulation = Simulation(test_model, Δt=Δt, stop_iteration=9)

    # Pickup from explicit checkpoint path
    run!(test_simulation, pickup="checkpoint_iteration0.jld2")

    @info "Testing model equality when running with pickup=checkpoint_iteration0.jld2."
    @test test_simulation.model.clock.iteration == true_simulation.model.clock.iteration
    @test test_simulation.model.clock.time == true_simulation.model.clock.time
    test_model_equality(test_model, true_model)

    run!(test_simulation, pickup="checkpoint_iteration5.jld2")
    @info "Testing model equality when running with pickup=checkpoint_iteration5.jld2."

    @test test_simulation.model.clock.iteration == true_simulation.model.clock.iteration
    @test test_simulation.model.clock.time == true_simulation.model.clock.time
    test_model_equality(test_model, true_model)

    #####
    ##### Test `run!(sim, pickup=true)
    #####

    # Pickup using existing checkpointer
    test_simulation.output_writers[:checkpointer] =
        Checkpointer(test_model, schedule=IterationInterval(5), force=true)

    run!(test_simulation, pickup=true)
    @info "    Testing model equality when running with pickup=true."

    @test test_simulation.model.clock.iteration == true_simulation.model.clock.iteration
    @test test_simulation.model.clock.time == true_simulation.model.clock.time
    test_model_equality(test_model, true_model)

    run!(test_simulation, pickup=0)
    @info "    Testing model equality when running with pickup=0."

    @test test_simulation.model.clock.iteration == true_simulation.model.clock.iteration
    @test test_simulation.model.clock.time == true_simulation.model.clock.time
    test_model_equality(test_model, true_model)

    run!(test_simulation, pickup=5)
    @info "    Testing model equality when running with pickup=5."

    @test test_simulation.model.clock.iteration == true_simulation.model.clock.iteration
    @test test_simulation.model.clock.time == true_simulation.model.clock.time
    test_model_equality(test_model, true_model)

    rm("checkpoint_iteration0.jld2", force=true)
    rm("checkpoint_iteration5.jld2", force=true)

    return nothing
end

function run_checkpointer_cleanup_tests(arch)
<<<<<<< HEAD
    grid = RectilinearGrid(arch, size=(1, 1, 1), extent=(1, 1, 1))
    model = NonhydrostaticModel(grid=grid)
=======
    grid = RectilinearGrid(size=(1, 1, 1), extent=(1, 1, 1))
    model = NonhydrostaticModel(architecture=arch, grid=grid,
                                buoyancy=SeawaterBuoyancy(), tracers=(:T, :S)
                                )

>>>>>>> 3c86d8f3
    simulation = Simulation(model, Δt=0.2, stop_iteration=10)

    simulation.output_writers[:checkpointer] = Checkpointer(model, schedule=IterationInterval(3), cleanup=true)
    run!(simulation)

    [@test !isfile("checkpoint_iteration$i.jld2") for i in 1:10 if i != 9]
    @test isfile("checkpoint_iteration9.jld2")

    rm("checkpoint_iteration9.jld2", force=true)

    return nothing
end

for arch in archs
    @testset "Checkpointer [$(typeof(arch))]" begin
        @info "  Testing Checkpointer [$(typeof(arch))]..."
        test_thermal_bubble_checkpointer_output(arch)
        run_checkpointer_cleanup_tests(arch)
    end
end<|MERGE_RESOLUTION|>--- conflicted
+++ resolved
@@ -55,13 +55,8 @@
 
     grid = RectilinearGrid(arch, size=(Nx, Ny, Nz), extent=(Lx, Ly, Lz))
     closure = IsotropicDiffusivity(ν=4e-2, κ=4e-2)
-<<<<<<< HEAD
-
-    true_model = NonhydrostaticModel(grid=grid, closure=closure)
-=======
-    true_model = NonhydrostaticModel(architecture=arch, grid=grid, closure=closure,
+    true_model = NonhydrostaticModel(grid=grid, closure=closure,
                                      buoyancy=SeawaterBuoyancy(), tracers=(:T, :S))
->>>>>>> 3c86d8f3
     test_model = deepcopy(true_model)
 
     # Add a cube-shaped warm temperature anomaly that takes up the middle 50%
@@ -153,16 +148,11 @@
 end
 
 function run_checkpointer_cleanup_tests(arch)
-<<<<<<< HEAD
     grid = RectilinearGrid(arch, size=(1, 1, 1), extent=(1, 1, 1))
-    model = NonhydrostaticModel(grid=grid)
-=======
-    grid = RectilinearGrid(size=(1, 1, 1), extent=(1, 1, 1))
-    model = NonhydrostaticModel(architecture=arch, grid=grid,
+    model = NonhydrostaticModel(grid=grid,
                                 buoyancy=SeawaterBuoyancy(), tracers=(:T, :S)
                                 )
 
->>>>>>> 3c86d8f3
     simulation = Simulation(model, Δt=0.2, stop_iteration=10)
 
     simulation.output_writers[:checkpointer] = Checkpointer(model, schedule=IterationInterval(3), cleanup=true)
