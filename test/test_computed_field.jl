using Oceananigans.AbstractOperations: UnaryOperation, Derivative, BinaryOperation, MultiaryOperation
using Oceananigans.AbstractOperations: KernelFunctionOperation
using Oceananigans.Operators: ℑxyᶜᶠᵃ, ℑxyᶠᶜᵃ
using Oceananigans.Fields: PressureField, compute_at!
using Oceananigans.BuoyancyModels: BuoyancyField

function compute_derivative(model, ∂)
    T, S = model.tracers
    S.data.parent .= π
    @compute ∂S = ComputedField(∂(S))
    result = Array(interior(∂S))
    return all(result .≈ zero(eltype(model.grid)))
end

function compute_unary(unary, model)
    set!(model; S=π)
    T, S = model.tracers
    @compute uS = ComputedField(unary(S), data=model.pressures.pHY′.data)
    result = Array(interior(uS))
    return all(result .≈ unary(eltype(model.grid)(π)))
end

function compute_plus(model)
    set!(model; S=π, T=42)
    T, S = model.tracers
    @compute ST = ComputedField(S + T, data=model.pressures.pHY′.data)
    result = Array(interior(ST))
    return all(result .≈ eltype(model.grid)(π+42))
end

function compute_many_plus(model)
    set!(model; u=2, S=π, T=42)
    T, S = model.tracers
    u, v, w = model.velocities
    @compute uTS = ComputedField(@at((Center, Center, Center), u + T + S))
    result = Array(interior(uTS))
    return all(result .≈ eltype(model.grid)(2+π+42))
end

function compute_minus(model)
    set!(model; S=π, T=42)
    T, S = model.tracers
    @compute ST = ComputedField(S - T, data=model.pressures.pHY′.data)
    result = Array(interior(ST))
    return all(result .≈ eltype(model.grid)(π-42))
end

function compute_times(model)
    set!(model; S=π, T=42)
    T, S = model.tracers
    @compute ST = ComputedField(S * T, data=model.pressures.pHY′.data)
    result = Array(interior(ST))
    return all(result .≈ eltype(model.grid)(π*42))
end

function compute_kinetic_energy(model)
    u, v, w = model.velocities
    set!(u, 1)
    set!(v, 2)
    set!(w, 3)

    kinetic_energy_operation = @at (Center, Center, Center) (u^2 + v^2 + w^2) / 2
    @compute kinetic_energy = ComputedField(kinetic_energy_operation, data=model.pressures.pHY′.data)
    result = Array(interior(kinetic_energy))[2:3, 2:3, 2:3]

    return all(result .≈ 7)
end

function horizontal_average_of_plus(model)
    Ny, Nz = model.grid.Ny, model.grid.Nz

    S₀(x, y, z) = sin(π * z)
    T₀(x, y, z) = 42 * z
    set!(model; S=S₀, T=T₀)
    T, S = model.tracers

    @compute ST = AveragedField(S + T, dims=(1, 2))

    zC = znodes(Center, model.grid)
    correct_profile = @. sin(π * zC) + 42 * zC

    result = Array(interior(ST))[:]

    return all(result .≈ correct_profile)
end

function zonal_average_of_plus(model)
    Ny, Nz = model.grid.Ny, model.grid.Nz

    S₀(x, y, z) = sin(π*z) * sin(π*y)
    T₀(x, y, z) = 42*z + y^2
    set!(model; S=S₀, T=T₀)
    T, S = model.tracers

    @compute ST = AveragedField(S + T, dims=1)

    yC = ynodes(Center, model.grid, reshape=true)
    zC = znodes(Center, model.grid, reshape=true)
    correct_slice = @. sin(π * zC) * sin(π * yC) + 42*zC + yC^2

    result = Array(interior(ST))

    return all(result[1, :, :] .≈ correct_slice[1, :, :])
end

function volume_average_of_times(model)
    Ny, Nz = model.grid.Ny, model.grid.Nz

    S₀(x, y, z) = 1 + sin(2π*x)
    T₀(x, y, z) = y
    set!(model; S=S₀, T=T₀)
    T, S = model.tracers

    @compute ST = AveragedField(S * T, dims=(1, 2, 3))

    result = Array(interior(ST))

    return all(result[1, 1, 1] .≈ 0.5)
end

function horizontal_average_of_minus(model)
    Ny, Nz = model.grid.Ny, model.grid.Nz

    S₀(x, y, z) = sin(π*z)
    T₀(x, y, z) = 42*z
    set!(model; S=S₀, T=T₀)
    T, S = model.tracers

    @compute ST = AveragedField(S - T, dims=(1, 2))

    zC = znodes(Center, model.grid)
    correct_profile = @. sin(π * zC) - 42 * zC

    result = Array(interior(ST))

    return all(result[1, 1, 1:Nz] .≈ correct_profile)
end

function horizontal_average_of_times(model)
    Ny, Nz = model.grid.Ny, model.grid.Nz

    S₀(x, y, z) = sin(π*z)
    T₀(x, y, z) = 42*z
    set!(model; S=S₀, T=T₀)
    T, S = model.tracers

    @compute ST = AveragedField(S * T, dims=(1, 2))

    zC = znodes(Center, model.grid)
    correct_profile = @. sin(π * zC) * 42 * zC

    result = Array(interior(ST))

    return all(result[1, 1, 1:Nz] .≈ correct_profile)
end

function multiplication_and_derivative_ccf(model)
    Ny, Nz = model.grid.Ny, model.grid.Nz

    w₀(x, y, z) = sin(π * z)
    T₀(x, y, z) = 42 * z
    set!(model; enforce_incompressibility=false, w=w₀, T=T₀)

    w = model.velocities.w
    T = model.tracers.T

    @compute wT = AveragedField(w * ∂z(T), dims=(1, 2))

    zF = znodes(Face, model.grid)
    correct_profile = @. 42 * sin(π * zF)

    result = Array(interior(wT))

    # Omit both halos and boundary points
    return all(result[1, 1, 2:Nz] .≈ correct_profile[2:Nz])
end

const C = Center
const F = Face

function multiplication_and_derivative_ccc(model)
    Ny, Nz = model.grid.Ny, model.grid.Nz

    w₀(x, y, z) = sin(π*z)
    T₀(x, y, z) = 42*z
    set!(model; enforce_incompressibility=false, w=w₀, T=T₀)

    w = model.velocities.w
    T = model.tracers.T

    wT_ccc = @at (C, C, C) w * ∂z(T)
    @compute wT_ccc_avg = AveragedField(wT_ccc, dims=(1, 2))

    zF = znodes(Face, model.grid)
    sinusoid = sin.(π * zF)
    interped_sin = [(sinusoid[k] + sinusoid[k+1]) / 2 for k in 1:model.grid.Nz]
    correct_profile = interped_sin .* 42

    result = Array(interior(wT_ccc_avg))

    # Omit boundary-adjacent points from comparison
    return all(result[1, 1, 2:Nz-1] .≈ correct_profile[2:Nz-1])
end

function computation_including_boundaries(arch)
    topo = (Periodic, Bounded, Bounded)
    grid = RectilinearGrid(arch, topology=topo, size=(13, 17, 19), extent=(1, 1, 1))
    model = NonhydrostaticModel(grid=grid)

    u, v, w = model.velocities
    @. u.data = 1 + rand()
    @. v.data = 2 + rand()
    @. w.data = 3 + rand()

    op = @at (Center, Face, Face) u * v * w
    @compute uvw = ComputedField(op)

    return all(interior(uvw) .!= 0)
end

function operations_with_computed_field(model)
    u, v, w = model.velocities
    uv = ComputedField(u * v)
    @compute uvw = ComputedField(uv * w)
    return true
end

function operations_with_averaged_field(model)
    u, v, w = model.velocities
    UV = AveragedField(u * v, dims=(1, 2))
    wUV = ComputedField(w * UV)
    compute!(wUV)
    return true
end

function pressure_field(model)
    p = PressureField(model)
    u, v, w = model.velocities
    @compute up = ComputedField(u * p)
    return true
end

function computations_with_buoyancy_field(arch, buoyancy)
    grid = RectilinearGrid(arch, size=(1, 1, 1), extent=(1, 1, 1))
    tracers = buoyancy isa BuoyancyTracer ? :b : (:T, :S)
    model = NonhydrostaticModel(grid=grid,
                                tracers=tracers, buoyancy=buoyancy)

    b = BuoyancyField(model)
    u, v, w = model.velocities

    compute!(b)

    ub = ComputedField(b * u)
    vb = ComputedField(b * v)
    wb = ComputedField(b * w)

    compute!(ub)
    compute!(vb)
    compute!(wb)

    return true # test that it doesn't error
end

function computations_with_averaged_fields(model)
    u, v, w, T, S = fields(model)

    set!(model, enforce_incompressibility = false, u = (x, y, z) -> z, v = 2, w = 3)

    # Two ways to compute turbulent kinetic energy
    U = AveragedField(u, dims=(1, 2))
    V = AveragedField(v, dims=(1, 2))

    tke_op = @at (Center, Center, Center) ((u - U)^2  + (v - V)^2 + w^2) / 2
    tke = ComputedField(tke_op)
    compute!(tke)

    return all(interior(tke)[2:3, 2:3, 2:3] .== 9/2)
end

function computations_with_averaged_field_derivative(model)

    set!(model, enforce_incompressibility = false, u = (x, y, z) -> z, v = 2, w = 3)

    u, v, w, T, S = fields(model)

    # Two ways to compute turbulent kinetic energy
    U = AveragedField(u, dims=(1, 2))
    V = AveragedField(v, dims=(1, 2))

    # This tests a vertical derivative of an AveragedField
    shear_production_op = @at (Center, Center, Center) u * w * ∂z(U)
    shear = ComputedField(shear_production_op)
    compute!(shear)

    set!(model, T = (x, y, z) -> 3 * z)

    return all(interior(shear)[2:3, 2:3, 2:3] .== interior(T)[2:3, 2:3, 2:3])
end

function computations_with_computed_fields(model)
    u, v, w, T, S = fields(model)

    set!(model, enforce_incompressibility = false, u = (x, y, z) -> z, v = 2, w = 3)

    # Two ways to compute turbulent kinetic energy
    U = AveragedField(u, dims=(1, 2))
    V = AveragedField(v, dims=(1, 2))

    u′ = ComputedField(u - U)
    v′ = ComputedField(v - V)

    tke_op = @at (Center, Center, Center) (u′^2  + v′^2 + w^2) / 2
    tke = ComputedField(tke_op)
    compute!(tke)

    return all(interior(tke)[2:3, 2:3, 2:3] .== 9/2)
end

for arch in archs
    @testset "ComputedFields [$(typeof(arch))]" begin
        @info "  Testing ComputedFields [$(typeof(arch))]..."

        grid = RectilinearGrid(arch, size=(4, 4, 4), extent=(1, 1, 1),
                                      topology=(Periodic, Periodic, Bounded))

        buoyancy = SeawaterBuoyancy(gravitational_acceleration = 1,
                                             equation_of_state = LinearEquationOfState(α=1, β=1))

<<<<<<< HEAD
        model = NonhydrostaticModel(grid = grid, buoyancy = buoyancy)
=======
        model = NonhydrostaticModel(architecture = arch, grid = grid, buoyancy = buoyancy,
                                         tracers = (:T, :S)
                                    )
>>>>>>> 3c86d8f3

        @testset "Derivative computations [$(typeof(arch))]" begin
            @info "      Testing compute! derivatives..."
            @test compute_derivative(model, ∂x)
            @test compute_derivative(model, ∂y)
            @test compute_derivative(model, ∂z)
        end

        @testset "Unary computations [$(typeof(arch))]" begin
            @info "      Testing compute! unary operations..."
            for unary in (sqrt, sin, cos, exp, tanh)
                @test compute_unary(unary, model)
            end
        end

        @testset "Binary computations [$(typeof(arch))]" begin
            @info "      Testing compute! binary operations..."
            @test compute_plus(model)
            @test compute_minus(model)
            @test compute_times(model)

            # Basic compilation test for nested BinaryOperations...
            u, v, w = model.velocities
            @test try compute!(ComputedField(u + v - w)); true; catch; false; end
        end

        @testset "Multiary computations [$(typeof(arch))]" begin
            @info "      Testing compute! multiary operations..."
            @test compute_many_plus(model)

            @info "      Testing compute! kinetic energy..."
            @test compute_kinetic_energy(model)
        end

        @testset "Computations with KernelComputedField [$(typeof(arch))]" begin
            @test begin
                @inline trivial_kernel_function(i, j, k, grid) = 1
                op = KernelFunctionOperation{Center, Center, Center}(trivial_kernel_function, grid)
                f = ComputedField(op, arch)
                compute!(f)
                f isa ComputedField && f.operand === op
            end

            @test begin
                @inline trivial_parameterized_kernel_function(i, j, k, grid, μ) = μ
                op = KernelFunctionOperation{Center, Center, Center}(trivial_parameterized_kernel_function, grid, parameters=0.1)
                f = ComputedField(op, arch)
                compute!(f)
                f isa ComputedField && f.operand === op
            end

            @test begin
                u, v, w = model.velocities
                ζ_op = KernelFunctionOperation{Face, Face, Center}(ζ₃ᶠᶠᵃ, grid, computed_dependencies=(u, v))
                ζ = ComputedField(ζ_op) # identical to `VerticalVorticityField`
                compute!(ζ)
                ζ isa ComputedField && ζ.operand.kernel_function === ζ₃ᶠᶠᵃ
            end
        end

        @testset "Operations with ComputedField and PressureField [$(typeof(arch))]" begin
            @info "      Testing operations with ComputedField..."
            @test operations_with_computed_field(model)

            @info "      Testing PressureField..."
            @test pressure_field(model)
        end

        @testset "Horizontal averages of operations [$(typeof(arch))]" begin
            @info "      Testing horizontal averges..."
            @test horizontal_average_of_plus(model)
            @test horizontal_average_of_minus(model)
            @test horizontal_average_of_times(model)

            @test multiplication_and_derivative_ccf(model)
            @test multiplication_and_derivative_ccc(model)
        end

        @testset "Zonal averages of operations [$(typeof(arch))]" begin
            @info "      Testing zonal averges..."
            @test zonal_average_of_plus(model)
        end

        @testset "Volume averages of operations [$(typeof(arch))]" begin
            @info "      Testing volume averges..."
            @test volume_average_of_times(model)
        end

        @testset "ComputedField boundary conditions [$(typeof(arch))]" begin
            @info "      Testing boundary conditions for ComputedField..."

            set!(model; S=π, T=42)
            T, S = model.tracers

            @compute ST = ComputedField(S + T, data=model.pressures.pHY′.data)

            Nx, Ny, Nz = size(model.grid)

            @test all(ST.data[0, 1:Ny, 1:Nz]  .== ST.data[Nx+1, 1:Ny, 1:Nz])
            @test all(ST.data[1:Nx, 0, 1:Nz]  .== ST.data[1:Nx, Ny+1, 1:Nz])
            @test all(ST.data[1:Nx, 1:Ny, 0]  .== ST.data[1:Nx, 1:Ny, 1])
            @test all(ST.data[1:Nx, 1:Ny, Nz] .== ST.data[1:Nx, 1:Ny, Nz+1])

            @compute ST_face = ComputedField(@at (Center, Center, Face) S * T)

            @test all(ST_face.data[1:Nx, 1:Ny, 0] .== 0)
            @test all(ST_face.data[1:Nx, 1:Ny, Nz+2] .== 0)
        end

        @testset "Operations with AveragedField [$(typeof(arch))]" begin
            @info "      Testing operations with AveragedField..."

            T, S = model.tracers
            TS = AveragedField(T * S, dims=(1, 2))
            @test operations_with_averaged_field(model)
        end

        @testset "Compute! on faces along bounded dimensions" begin
            @info "      Testing compute! on faces along bounded dimensions..."
            @test computation_including_boundaries(arch)
        end

        EquationsOfState = (LinearEquationOfState, SeawaterPolynomials.RoquetEquationOfState,
                            SeawaterPolynomials.TEOS10EquationOfState)

        buoyancies = (BuoyancyTracer(), SeawaterBuoyancy(),
                      (SeawaterBuoyancy(equation_of_state=eos()) for eos in EquationsOfState)...)

        for buoyancy in buoyancies
            @testset "Computations with BuoyancyFields [$(typeof(arch)), $(typeof(buoyancy).name.wrapper)]" begin
                @info "      Testing computations with BuoyancyField " *
                      "[$(typeof(arch)), $(typeof(buoyancy).name.wrapper)]..."

                @test computations_with_buoyancy_field(arch, buoyancy)
            end
        end

        @testset "Computations with AveragedFields [$(typeof(arch))]" begin
            @info "      Testing computations with AveragedField [$(typeof(arch))]..."

            @test computations_with_averaged_field_derivative(model)

            u, v, w = model.velocities

            set!(model, enforce_incompressibility = false, u = (x, y, z) -> z, v = 2, w = 3)

            # Two ways to compute turbulent kinetic energy
            U = AveragedField(u, dims=(1, 2))
            V = AveragedField(v, dims=(1, 2))

            # Build up compilation tests incrementally...
            u_prime              = u - U
            u_prime_ccc          = @at (Center, Center, Center) u - U
            u_prime_squared      = (u - U)^2
            u_prime_squared_ccc  = @at (Center, Center, Center) (u - U)^2
            horizontal_twice_tke = (u - U)^2 + (v - V)^2
            horizontal_tke       = ((u - U)^2 + (v - V)^2) / 2
            horizontal_tke_ccc   = @at (Center, Center, Center) ((u - U)^2 + (v - V)^2) / 2
            twice_tke            = (u - U)^2  + (v - V)^2 + w^2
            tke                  = ((u - U)^2  + (v - V)^2 + w^2) / 2
            tke_ccc              = @at (Center, Center, Center) ((u - U)^2  + (v - V)^2 + w^2) / 2

            @test try compute!(ComputedField(u_prime             )); true; catch; false; end
            @test try compute!(ComputedField(u_prime_ccc         )); true; catch; false; end
            @test try compute!(ComputedField(u_prime_squared     )); true; catch; false; end
            @test try compute!(ComputedField(u_prime_squared_ccc )); true; catch; false; end
            @test try compute!(ComputedField(horizontal_twice_tke)); true; catch; false; end
            @test try compute!(ComputedField(horizontal_tke      )); true; catch; false; end
            @test try compute!(ComputedField(twice_tke           )); true; catch; false; end

            @test try compute!(ComputedField(horizontal_tke_ccc  )); true; catch; false; end
            @test try compute!(ComputedField(tke                 )); true; catch; false; end
            @test try compute!(ComputedField(tke_ccc             )); true; catch; false; end

            computed_tke = ComputedField(tke_ccc)
            @test (compute!(computed_tke); all(interior(computed_tke)[2:3, 2:3, 2:3] .== 9/2))
        end

        @testset "Computations with ComputedFields [$(typeof(arch))]" begin
            @info "      Testing computations with ComputedField [$(typeof(arch))]..."
            @test computations_with_computed_fields(model)
        end

        @testset "Conditional computation of ComputedField and BuoyancyField [$(typeof(arch))]" begin
            @info "      Testing conditional computation of ComputedField and BuoyancyField " *
                  "[$(typeof(arch))]..."

            set!(model, u=2, v=0, w=0, T=3, S=0)
            u, v, w, T, S = fields(model)

            uT = ComputedField(u * T)

            α = model.buoyancy.model.equation_of_state.α
            g = model.buoyancy.model.gravitational_acceleration
            b = BuoyancyField(model)

            compute_at!(uT, 1.0)
            compute_at!(b, 1.0)
            @test all(interior(uT) .== 6)
            @test all(interior(b) .== g * α * 3)

            set!(model, u=2, T=4)
            compute_at!(uT, 1.0)
            compute_at!(b, 1.0)
            @test all(interior(uT) .== 6)
            @test all(interior(b) .== g * α * 3)

            compute_at!(uT, 2.0)
            compute_at!(b, 2.0)
            @test all(interior(uT) .== 8)
            @test all(interior(b) .== g * α * 4)
        end
    end
end<|MERGE_RESOLUTION|>--- conflicted
+++ resolved
@@ -327,13 +327,9 @@
         buoyancy = SeawaterBuoyancy(gravitational_acceleration = 1,
                                              equation_of_state = LinearEquationOfState(α=1, β=1))
 
-<<<<<<< HEAD
-        model = NonhydrostaticModel(grid = grid, buoyancy = buoyancy)
-=======
-        model = NonhydrostaticModel(architecture = arch, grid = grid, buoyancy = buoyancy,
+        model = NonhydrostaticModel(grid = grid, buoyancy = buoyancy,
                                          tracers = (:T, :S)
                                     )
->>>>>>> 3c86d8f3
 
         @testset "Derivative computations [$(typeof(arch))]" begin
             @info "      Testing compute! derivatives..."
