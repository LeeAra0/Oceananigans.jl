--- conflicted
+++ resolved
@@ -100,11 +100,7 @@
     div_U = CenterField(arch, grid, TracerBoundaryConditions(grid))
 
     # Just add a temperature perturbation so we get some velocity field.
-<<<<<<< HEAD
-    CUDA.@allowscalar @. model.tracers.T.data[8:24, 8:24, 8:24] += 0.01
-=======
-    interior(model.tracers.T)[8:24, 8:24, 8:24] .+= 0.01
->>>>>>> cba3eed8
+    CUDA.@allowscalar interior(model.tracers.T)[8:24, 8:24, 8:24] .+= 0.01
 
     for n in 1:Nt
         ab2_or_rk3_time_step!(model, 0.05, n)
