using Oceananigans
using Oceananigans.Units
using Oceananigans.Advection: VelocityStencil, VorticityStencil

using Printf
using GLMakie

include("bickley_utils.jl")

"""
    run_bickley_jet(output_time_interval = 2, stop_time = 200, arch = CPU(), Nh = 64, ν = 0,
                    momentum_advection = VectorInvariant())

Run the Bickley jet validation experiment until `stop_time` using `momentum_advection`
scheme or formulation, with horizontal resolution `Nh`, viscosity `ν`, on `arch`itecture.
"""
function run_bickley_jet(;
                         output_time_interval = 2,
                         stop_time = 200,
                         arch = CPU(),
                         Nh = 64, 
                         free_surface = ImplicitFreeSurface(gravitational_acceleration=10.0),
                         momentum_advection = WENO5(),
                         tracer_advection = WENO5(),
                         experiment_name = string(nameof(typeof(momentum_advection))))

    grid = bickley_grid(; arch, Nh)
    model = HydrostaticFreeSurfaceModel(; grid, momentum_advection, tracer_advection,
                                        free_surface, tracers = :c, buoyancy=nothing)
    set_bickley_jet!(model)

    Δt = 0.2 * 2π / Nh
    wizard = TimeStepWizard(cfl=0.2, max_change=1.1, max_Δt=10.0)
    simulation = Simulation(model; Δt, stop_time)

    progress(sim) = @printf("Iter: %d, time: %.1f, Δt: %.1e, max|u|: %.3f, max|η|: %.3f\n",
                            iteration(sim), time(sim), sim.Δt,
                            maximum(abs, model.velocities.u),
                            maximum(abs, model.free_surface.η))

    simulation.callbacks[:progress] = Callback(progress, IterationInterval(100))

    wizard = TimeStepWizard(cfl=0.2, max_change=1.1, max_Δt=10.0)
    simulation.callbacks[:wizard] = Callback(wizard, IterationInterval(10))

    # Output: primitive fields + computations
    u, v, w = model.velocities
    outputs = merge(model.velocities, model.tracers, (ζ=∂x(v) - ∂y(u), η=model.free_surface.η))

    @show output_name = "bickley_jet_Nh_$(Nh)_" * experiment_name

    simulation.output_writers[:fields] =
        JLD2OutputWriter(model, outputs,
                                schedule = TimeInterval(output_time_interval),
<<<<<<< HEAD
                                prefix = experiment_name,
                                overwrite_existing = true)
=======
                                prefix = output_name,
                                force = true)
>>>>>>> b945655a

    @info "Running a simulation of an unstable Bickley jet with $(Nh)² degrees of freedom..."

    start_time = time_ns()

    run!(simulation)

    elapsed = 1e-9 * (time_ns() - start_time)
    @info "... the bickley jet simulation took " * prettytime(elapsed)

    return output_name
end
    
"""
    visualize_bickley_jet(experiment_name)

Visualize the Bickley jet data in `name * ".jld2"`.
"""
function visualize_bickley_jet(name)
    @info "Making a fun movie about an unstable Bickley jet..."

    filepath = name * ".jld2"

    ζt = FieldTimeSeries(filepath, "ζ")
    ct = FieldTimeSeries(filepath, "c")
    t = ζt.times
    Nt = length(t)

    fig = Figure(resolution=(1400, 800))
    slider = Slider(fig[2, 1:2], range=1:Nt, startvalue=1)
    n = slider.value

    ζtitle = @lift @sprintf("ζ at t = %.1f", t[$n])
    ctitle = @lift @sprintf("c at t = %.1f", t[$n])

    ax_ζ = Axis(fig[1, 1], title=ζtitle, aspect=1)
    ax_c = Axis(fig[1, 2], title=ctitle, aspect=1)

    ζ = @lift interior(ζt[$n], :, :, 1)
    c = @lift interior(ct[$n], :, :, 1)

    heatmap!(ax_ζ, ζ, colorrange=(-1, 1), colormap=:redblue)
    heatmap!(ax_c, c, colorrange=(-1, 1), colormap=:thermal)

    record(fig, name * ".mp4", 1:Nt, framerate=24) do nn
        @info "Drawing frame $nn of $Nt..."
        n[] = nn
    end
end

advection_schemes = [CenteredSecondOrder(), WENO5()]

#=
advection_schemes = [WENO5(vector_invariant=VelocityStencil()),
                     WENO5(vector_invariant=VorticityStencil()),
                     WENO5(),
                     VectorInvariant()]
=#

arch = CPU()
for Nh in [128]
    for momentum_advection in advection_schemes
        name = run_bickley_jet(; arch, momentum_advection, Nh)
        visualize_bickley_jet(name)
    end
end<|MERGE_RESOLUTION|>--- conflicted
+++ resolved
@@ -52,13 +52,8 @@
     simulation.output_writers[:fields] =
         JLD2OutputWriter(model, outputs,
                                 schedule = TimeInterval(output_time_interval),
-<<<<<<< HEAD
-                                prefix = experiment_name,
+                                prefix = output_name,
                                 overwrite_existing = true)
-=======
-                                prefix = output_name,
-                                force = true)
->>>>>>> b945655a
 
     @info "Running a simulation of an unstable Bickley jet with $(Nh)² degrees of freedom..."
 
